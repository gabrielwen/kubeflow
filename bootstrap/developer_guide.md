--- conflicted
+++ resolved
@@ -56,13 +56,7 @@
 make push
 ```
 
-<<<<<<< HEAD
-#### `make debug, make nodebug`
-These targets are for kfctl and lets goland debugger work by disabling plugins.
-This is a problem in the go compiler which should be fixed in 1.12.
-=======
 #### `make static, make plugins`
 These targets are for kfctl and allows the goland debugger work by disabling plugins.
 This is a problem in the go compiler which should be fixed in 1.12.
-See the [kfctl/README.md](./cmd/kfctl) for additional information.
->>>>>>> 23cab725
+See the [kfctl/README.md](./cmd/kfctl) for additional information.
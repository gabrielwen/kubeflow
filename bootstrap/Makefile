--- conflicted
+++ resolved
@@ -49,21 +49,6 @@
 
 build-foo-plugin: generate fmt vet
 	$(GO) build -i -gcflags 'all=-N -l' -o bin/foo.so -buildmode=plugin cmd/plugins/foo/foo.go
-<<<<<<< HEAD
-
-build-minikube-plugin: generate fmt vet
-	$(GO) build -i -gcflags 'all=-N -l' -o bin/minikube.so -buildmode=plugin cmd/plugins/minikube/minikube.go
-
-build-dockerfordesktop-plugin: generate fmt vet
-	$(GO) build -i -gcflags 'all=-N -l' -o bin/dockerfordesktop.so -buildmode=plugin cmd/plugins/dockerfordesktop/dockerfordesktop.go
-
-build-gcp-plugin: generate fmt vet
-	$(GO) build -i -gcflags 'all=-N -l' -o bin/gcp.so -buildmode=plugin cmd/plugins/gcp/gcp.go
-
-build-ksonnet-plugin: generate fmt vet
-	$(GO) build -i -gcflags 'all=-N -l' -o bin/ksonnet.so -buildmode=plugin cmd/plugins/ksonnet/ksonnet.go
-=======
->>>>>>> 23cab725
 
 build-local: build-bootstrap build-kfctl
 
@@ -100,19 +85,6 @@
 	  --mount type=bind,source=${HOME}/kf_app,target=/home/kubeflow \
 	  --entrypoint /bin/bash $(IMG):$(TAG)
 
-<<<<<<< HEAD
-test-known-platforms-init: install build-ksonnet-plugin build-minikube-plugin build-dockerfordesktop-plugin build-foo-plugin build-gcp-plugin
-	@rm -rf $(HOME)/foo && \
-	PLUGINS_ENVIRONMENT=$(PLUGINS_ENVIRONMENT) kfctl init $(HOME)/foo -V --platform foo --version master && \
-	rm -rf $(HOME)/ksonnet && \
-	PLUGINS_ENVIRONMENT=$(PLUGINS_ENVIRONMENT) kfctl init $(HOME)/ksonnet -V --platform ksonnet --version master && \
-	rm -rf $(HOME)/minikube && \
-	PLUGINS_ENVIRONMENT=$(PLUGINS_ENVIRONMENT) kfctl init $(HOME)/minikube -V --platform minikube --version master && \
-	rm -rf $(HOME)/dockerfordesktop && \
-	PLUGINS_ENVIRONMENT=$(PLUGINS_ENVIRONMENT) kfctl init $(HOME)/dockerfordesktop -V --platform docker-for-desktop --version master && \
-	rm -rf $(HOME)/gcp && \
-	PLUGINS_ENVIRONMENT=$(PLUGINS_ENVIRONMENT) kfctl init $(HOME)/gcp -V --platform gcp --version master --project constant-cubist-173123 && \
-=======
 test-known-platforms-init: install build-foo-plugin
 	@rm -rf $(HOME)/foo && \
 	PLUGINS_ENVIRONMENT=$(PLUGINS_ENVIRONMENT) kfctl init $(HOME)/foo -V --platform foo --version master && \
@@ -120,46 +92,23 @@
 	kfctl init $(HOME)/ksonnet -V --platform ksonnet --version master && \
 	rm -rf $(HOME)/minikube && \
 	kfctl init $(HOME)/minikube -V --platform minikube --version master && \
->>>>>>> 23cab725
+	rm -rf $(HOME)/dockerfordesktop && \
+    kfctl init $(HOME)/dockerfordesktop -V --platform docker-for-desktop --version master && \
+    rm -rf $(HOME)/gcp && \
+    kfctl init $(HOME)/gcp -V --platform gcp --version master --project kubeflow-111 && \
 	echo SUCCESS
 
 test-known-platforms-generate: test-known-platforms-init
 	@cd ~/foo && \
-<<<<<<< HEAD
-	PLUGINS_ENVIRONMENT=$(GOPATH)/src/github.com/kubeflow/kubeflow/bootstrap/bin kfctl generate all -V && \
-	cd ~/ksonnet && \
-	PLUGINS_ENVIRONMENT=$(GOPATH)/src/github.com/kubeflow/kubeflow/bootstrap/bin kfctl generate all -V && \
-	cd ~/minikube && \
-	PLUGINS_ENVIRONMENT=$(GOPATH)/src/github.com/kubeflow/kubeflow/bootstrap/bin kfctl generate all -V --mount-local && \
-	cd ~/dockerfordesktop && \
-	PLUGINS_ENVIRONMENT=$(GOPATH)/src/github.com/kubeflow/kubeflow/bootstrap/bin kfctl generate all -V --mount-local && \
-	cd ~/gcp && \
-	PLUGINS_ENVIRONMENT=$(GOPATH)/src/github.com/kubeflow/kubeflow/bootstrap/bin kfctl generate all -V --email jsmith@foo.com --ipName gcp-ip --hostname gcp.endpoints.$(GCLOUD_PROJECT).cloud.goog --zone us-west1-a && \
-	echo SUCCESS
-
-# debug and nodebug are for kfctl and enable debugging in goland 
-# by disabling plugins. This is a golang compiler bug which will be fixed in 1.12.
-debug:
-	ex pkg/apis/apps/group.go <hack/debug
-	ex pkg/client/foo/foo.go <hack/debug
-	ex pkg/client/minikube/minikube.go <hack/debug
-	ex pkg/client/dockerfordesktop/dockerfordesktop.go <hack/debug
-	ex pkg/client/gcp/gcp.go <hack/debug
-	ex cmd/kfctl/cmd/root.go <hack/debug || echo DEBUG ENABLED
-
-nodebug:
-	ex pkg/apis/apps/group.go <hack/nodebug
-	ex pkg/client/foo/foo.go <hack/nodebug
-	ex pkg/client/minikube/minikube.go <hack/nodebug
-	ex pkg/client/dockerfordesktop/dockerfordesktop.go <hack/nodebug
-	ex pkg/client/gcp/gcp.go <hack/nodebug
-	ex cmd/kfctl/cmd/root.go <hack/nodebug || echo DEBUG DISABLED
-=======
 	PLUGINS_ENVIRONMENT=$(PLUGINS_ENVIRONMENT) kfctl generate all -V && \
 	cd ~/ksonnet && \
 	kfctl generate all -V && \
 	cd ~/minikube && \
 	kfctl generate all -V --mount-local && \
+	cd ~/dockerfordesktop && \
+    kfctl generate all -V --mount-local && \
+    cd ~/gcp && \
+    kfctl generate all -V --email jsmith@foo.com --ipName gcp-ip --hostname gcp.endpoints.$(GCLOUD_PROJECT).cloud.goog --zone us-west1-a && \
 	echo SUCCESS
 
 
@@ -172,5 +121,4 @@
 
 plugins:
 	@ex pkg/apis/apps/group.go <hack/plugins
-	@ex cmd/kfctl/cmd/root.go <hack/plugins || echo Plugin functionality enabled
->>>>>>> 23cab725
+	@ex cmd/kfctl/cmd/root.go <hack/plugins || echo Plugin functionality enabled
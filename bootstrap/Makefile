# Copyright 2017 The Kubernetes Authors.
#
# Licensed under the Apache License, Version 2.0 (the "License");
# you may not use this file except in compliance with the License.
# You may obtain a copy of the License at
#
#     http://www.apache.org/licenses/LICENSE-2.0
#
# Unless required by applicable law or agreed to in writing, software
# distributed under the License is distributed on an "AS IS" BASIS,
# WITHOUT WARRANTIES OR CONDITIONS OF ANY KIND, either express or implied.
# See the License for the specific language governing permissions and
# limitations under the License.
#
GCLOUD_PROJECT ?= kubeflow-images-public
GOLANG_VERSION ?= 1.11.5
GOPATH ?= $(HOME)/go
GOOGLE_APPLICATION_CREDENTIALS ?= $(HOME)/auth.json
# To build without the cache set the environment variable
# export DOCKER_BUILD_OPTS=--no-cache
IMG ?= gcr.io/$(GCLOUD_PROJECT)/bootstrapper
TAG ?= $(shell git describe --tags --always --dirty)
PORT ?= 2345
PLUGINS_ENVIRONMENT ?= $(GOPATH)/src/github.com/kubeflow/kubeflow/bootstrap/bin
export GO111MODULE = on
export GO = go

all: build

auth:
	gcloud auth configure-docker

# Run go fmt against code
fmt:
	$(GO) fmt ./pkg/... ./cmd/... ./config/...

# Run go vet against code
vet:
	$(GO) vet ./pkg/... ./cmd/...

generate:
	$(GO) generate ./pkg/... ./cmd/...


build-bootstrap: generate fmt vet
	$(GO) build -gcflags 'all=-N -l' -o bin/bootstrapper cmd/bootstrap/main.go

build-kfctl: generate fmt vet
	$(GO) build -i -gcflags 'all=-N -l' -o bin/kfctl cmd/kfctl/main.go

build-dockerfordesktop-plugin: generate fmt vet
	$(GO) build -i -gcflags 'all=-N -l' -o bin/dockerfordesktop.so -buildmode=plugin cmd/plugins/dockerfordesktop/dockerfordesktop.go

build-local: build-bootstrap build-kfctl

# To edit which registries to add to bootstrapper, edit config (eg. config/default.yaml)
build:
	rm -rf reg_tmp
	mkdir -p reg_tmp/kubeflow
	cp -r ../kubeflow reg_tmp/kubeflow
	cp -r ../deployment reg_tmp/kubeflow
	cp -r ../dependencies reg_tmp/kubeflow
	docker build \
		--build-arg GOLANG_VERSION=$(GOLANG_VERSION) \
		--build-arg registries=reg_tmp \
		--target=bootstrap \
		--tag $(IMG):$(TAG) .
	@echo Built $(IMG):$(TAG)

# Build but don't attach the latest tag. This allows manual testing/inspection of the image
# first.
push: build
	docker push $(IMG):$(TAG)
	@echo Pushed $(IMG):$(TAG)

push-latest: push
	gcloud container images add-tag --quiet $(IMG):$(TAG) $(IMG):latest --verbosity=info
	echo created $(IMG):latest

install: build-kfctl
	@echo copying bin/kfctl to /usr/local/bin
	@cp bin/kfctl /usr/local/bin

run-local-docker:
	docker run -d -it --name bootstrapper \
	  --mount type=bind,source=${HOME}/kf_app,target=/home/kubeflow \
	  --entrypoint /bin/bash $(IMG):$(TAG)

test-known-platforms-init: install build-dockerfordesktop-plugin
	@rm -rf $(HOME)/dockerfordesktop && \
	GOOGLE_APPLICATION_CREDENTIALS=$(GOOGLE_APPLICATION_CREDENTIALS) PLUGINS_ENVIRONMENT=$(PLUGINS_ENVIRONMENT) kfctl init $(HOME)/dockerfordesktop -V --platform docker-for-desktop && \
	rm -rf $(HOME)/ksonnet && \
	GOOGLE_APPLICATION_CREDENTIALS=$(GOOGLE_APPLICATION_CREDENTIALS) kfctl init $(HOME)/ksonnet -V --platform ksonnet && \
	rm -rf $(HOME)/minikube && \
<<<<<<< HEAD
	kfctl init $(HOME)/minikube -V --platform minikube --version master && \
	rm -rf $(HOME)/gcp && \
	kfctl init $(HOME)/gcp -V --platform gcp --version master --project kubeflow-111 && \
=======
	GOOGLE_APPLICATION_CREDENTIALS=$(GOOGLE_APPLICATION_CREDENTIALS) kfctl init $(HOME)/minikube -V --platform minikube && \
	rm -rf $(HOME)/gcp && \
	GOOGLE_APPLICATION_CREDENTIALS=$(GOOGLE_APPLICATION_CREDENTIALS) kfctl init $(HOME)/gcp -V --platform gcp --project $(GCLOUD_PROJECT) && \
>>>>>>> 61070522
	echo SUCCESS

test-known-platforms-generate: test-known-platforms-init
	@cd ~/dockerfordesktop && \
	GOOGLE_APPLICATION_CREDENTIALS=$(GOOGLE_APPLICATION_CREDENTIALS) PLUGINS_ENVIRONMENT=$(PLUGINS_ENVIRONMENT) kfctl generate all -V && \
	cd ~/ksonnet && \
	GOOGLE_APPLICATION_CREDENTIALS=$(GOOGLE_APPLICATION_CREDENTIALS) kfctl generate all -V && \
	cd ~/minikube && \
<<<<<<< HEAD
	kfctl generate all -V --mount-local && \
	cd ~/gcp && \
	kfctl generate all -V --email jsmith@acme.com --ipName gcp-ip --hostname gcp.endpoints.$(GCLOUD_PROJECT).cloud.goog --zone us-west1-a && \
=======
	GOOGLE_APPLICATION_CREDENTIALS=$(GOOGLE_APPLICATION_CREDENTIALS) kfctl generate all -V --mount-local && \
	cd ~/gcp && \
	GOOGLE_APPLICATION_CREDENTIALS=$(GOOGLE_APPLICATION_CREDENTIALS) kfctl generate all -V --email jsmith@acme.com && \
>>>>>>> 61070522
	echo SUCCESS

# static and plugins toogle whether we try and load a platform as a .so.
# There is an example plugin 'dockerfordesktop' that can be loaded as a .so.
# By default we disable loading plugins and link dockerfordesktop into the kfctl binary (static)
static:
	@ex pkg/apis/apps/group.go <hack/static
	@ex cmd/kfctl/cmd/root.go <hack/static || echo Plugin functionality disabled

plugins:
	@ex pkg/apis/apps/group.go <hack/plugins
	@ex cmd/kfctl/cmd/root.go <hack/plugins || echo Plugin functionality enabled<|MERGE_RESOLUTION|>--- conflicted
+++ resolved
@@ -92,15 +92,9 @@
 	rm -rf $(HOME)/ksonnet && \
 	GOOGLE_APPLICATION_CREDENTIALS=$(GOOGLE_APPLICATION_CREDENTIALS) kfctl init $(HOME)/ksonnet -V --platform ksonnet && \
 	rm -rf $(HOME)/minikube && \
-<<<<<<< HEAD
-	kfctl init $(HOME)/minikube -V --platform minikube --version master && \
-	rm -rf $(HOME)/gcp && \
-	kfctl init $(HOME)/gcp -V --platform gcp --version master --project kubeflow-111 && \
-=======
 	GOOGLE_APPLICATION_CREDENTIALS=$(GOOGLE_APPLICATION_CREDENTIALS) kfctl init $(HOME)/minikube -V --platform minikube && \
 	rm -rf $(HOME)/gcp && \
 	GOOGLE_APPLICATION_CREDENTIALS=$(GOOGLE_APPLICATION_CREDENTIALS) kfctl init $(HOME)/gcp -V --platform gcp --project $(GCLOUD_PROJECT) && \
->>>>>>> 61070522
 	echo SUCCESS
 
 test-known-platforms-generate: test-known-platforms-init
@@ -109,15 +103,9 @@
 	cd ~/ksonnet && \
 	GOOGLE_APPLICATION_CREDENTIALS=$(GOOGLE_APPLICATION_CREDENTIALS) kfctl generate all -V && \
 	cd ~/minikube && \
-<<<<<<< HEAD
-	kfctl generate all -V --mount-local && \
-	cd ~/gcp && \
-	kfctl generate all -V --email jsmith@acme.com --ipName gcp-ip --hostname gcp.endpoints.$(GCLOUD_PROJECT).cloud.goog --zone us-west1-a && \
-=======
 	GOOGLE_APPLICATION_CREDENTIALS=$(GOOGLE_APPLICATION_CREDENTIALS) kfctl generate all -V --mount-local && \
 	cd ~/gcp && \
 	GOOGLE_APPLICATION_CREDENTIALS=$(GOOGLE_APPLICATION_CREDENTIALS) kfctl generate all -V --email jsmith@acme.com && \
->>>>>>> 61070522
 	echo SUCCESS
 
 # static and plugins toogle whether we try and load a platform as a .so.

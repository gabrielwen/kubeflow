# Copyright 2017 The Kubernetes Authors.
#
# Licensed under the Apache License, Version 2.0 (the "License");
# you may not use this file except in compliance with the License.
# You may obtain a copy of the License at
#
#     http://www.apache.org/licenses/LICENSE-2.0
#
# Unless required by applicable law or agreed to in writing, software
# distributed under the License is distributed on an "AS IS" BASIS,
# WITHOUT WARRANTIES OR CONDITIONS OF ANY KIND, either express or implied.
# See the License for the specific language governing permissions and
# limitations under the License.
#
GCLOUD_PROJECT ?= kubeflow-images-public
GOLANG_VERSION ?= 1.11.5
GOPATH ?= $(HOME)/go
# To build without the cache set the environment variable
# export DOCKER_BUILD_OPTS=--no-cache
IMG ?= gcr.io/$(GCLOUD_PROJECT)/bootstrapper
TAG ?= $(shell git describe --tags --always --dirty)
PORT ?= 2345
PLUGINS_ENVIRONMENT ?= $(GOPATH)/src/github.com/kubeflow/kubeflow/bootstrap/bin
export GO111MODULE = on
export GO = go

all: build

auth:
	gcloud auth configure-docker

# Run go fmt against code
fmt:
	$(GO) fmt ./pkg/... ./cmd/...

# Run go vet against code
vet:
	$(GO) vet ./pkg/... ./cmd/...

generate:
	$(GO) generate ./pkg/... ./cmd/...


build-bootstrap: generate fmt vet
	$(GO) build -gcflags 'all=-N -l' -o bin/bootstrapper cmd/bootstrap/main.go

build-kfctl: generate fmt vet
	$(GO) build -i -gcflags 'all=-N -l' -o bin/kfctl cmd/kfctl/main.go

build-dockerfordesktop-plugin: generate fmt vet
	$(GO) build -i -gcflags 'all=-N -l' -o bin/dockerfordesktop.so -buildmode=plugin cmd/plugins/dockerfordesktop/dockerfordesktop.go

build-local: build-bootstrap build-kfctl

# To edit which registries to add to bootstrapper, edit config (eg. config/default.yaml)
build:
	rm -rf reg_tmp
	mkdir -p reg_tmp/kubeflow
	cp -r ../kubeflow reg_tmp/kubeflow
	cp -r ../deployment reg_tmp/kubeflow
	cp -r ../dependencies reg_tmp/kubeflow
	docker build \
		--build-arg GOLANG_VERSION=$(GOLANG_VERSION) \
		--build-arg registries=reg_tmp \
		--target=bootstrap \
		--tag $(IMG):$(TAG) .
	@echo Built $(IMG):$(TAG)

# Build but don't attach the latest tag. This allows manual testing/inspection of the image
# first.
push: build
	docker push $(IMG):$(TAG)
	@echo Pushed $(IMG):$(TAG)

push-latest: push
	gcloud container images add-tag --quiet $(IMG):$(TAG) $(IMG):latest --verbosity=info
	echo created $(IMG):latest

install: build-kfctl
	@echo copying bin/kfctl to /usr/local/bin
	@cp bin/kfctl /usr/local/bin

run-local-docker:
	docker run -d -it --name bootstrapper \
	  --mount type=bind,source=${HOME}/kf_app,target=/home/kubeflow \
	  --entrypoint /bin/bash $(IMG):$(TAG)

test-known-platforms-init: install build-dockerfordesktop-plugin
	@rm -rf $(HOME)/dockerfordesktop && \
	PLUGINS_ENVIRONMENT=$(PLUGINS_ENVIRONMENT) kfctl init $(HOME)/dockerfordesktop -V --platform docker-for-desktop --version master && \
	rm -rf $(HOME)/ksonnet && \
	kfctl init $(HOME)/ksonnet -V --platform ksonnet --version master && \
	rm -rf $(HOME)/minikube && \
	kfctl init $(HOME)/minikube -V --platform minikube --version master && \
	rm -rf $(HOME)/dockerfordesktop && \
	kfctl init $(HOME)/dockerfordesktop -V --platform docker-for-desktop --version master && \
	rm -rf $(HOME)/gcp && \
	kfctl init $(HOME)/gcp -V --platform gcp --version master --project kubeflow-111 && \
	echo SUCCESS

test-known-platforms-generate: test-known-platforms-init
<<<<<<< HEAD
	@cd ~/foo && \
=======
	@cd ~/dockerfordesktop && \
>>>>>>> 452c0df8
	PLUGINS_ENVIRONMENT=$(PLUGINS_ENVIRONMENT) kfctl generate all -V && \
	cd ~/ksonnet && \
	kfctl generate all -V && \
	cd ~/minikube && \
	kfctl generate all -V --mount-local && \
	cd ~/dockerfordesktop && \
    kfctl generate all -V --mount-local && \
    cd ~/gcp && \
    kfctl generate all -V --email jsmith@foo.com --ipName gcp-ip --hostname gcp.endpoints.$(GCLOUD_PROJECT).cloud.goog --zone us-west1-a && \
	echo SUCCESS


# static and plugins toogle whether we try and load a platform as a .so.
# There is an example plugin 'dockerfordesktop' that can be loaded as a .so.
# By default we disable loading plugins and link dockerfordesktop into the kfctl binary (static)
static:
	@ex pkg/apis/apps/group.go <hack/static
	@ex cmd/kfctl/cmd/root.go <hack/static || echo Plugin functionality disabled 

plugins:
	@ex pkg/apis/apps/group.go <hack/plugins
	@ex cmd/kfctl/cmd/root.go <hack/plugins || echo Plugin functionality enabled<|MERGE_RESOLUTION|>--- conflicted
+++ resolved
@@ -92,29 +92,20 @@
 	kfctl init $(HOME)/ksonnet -V --platform ksonnet --version master && \
 	rm -rf $(HOME)/minikube && \
 	kfctl init $(HOME)/minikube -V --platform minikube --version master && \
-	rm -rf $(HOME)/dockerfordesktop && \
-	kfctl init $(HOME)/dockerfordesktop -V --platform docker-for-desktop --version master && \
 	rm -rf $(HOME)/gcp && \
 	kfctl init $(HOME)/gcp -V --platform gcp --version master --project kubeflow-111 && \
 	echo SUCCESS
 
 test-known-platforms-generate: test-known-platforms-init
-<<<<<<< HEAD
-	@cd ~/foo && \
-=======
 	@cd ~/dockerfordesktop && \
->>>>>>> 452c0df8
 	PLUGINS_ENVIRONMENT=$(PLUGINS_ENVIRONMENT) kfctl generate all -V && \
 	cd ~/ksonnet && \
 	kfctl generate all -V && \
 	cd ~/minikube && \
 	kfctl generate all -V --mount-local && \
-	cd ~/dockerfordesktop && \
-    kfctl generate all -V --mount-local && \
-    cd ~/gcp && \
-    kfctl generate all -V --email jsmith@foo.com --ipName gcp-ip --hostname gcp.endpoints.$(GCLOUD_PROJECT).cloud.goog --zone us-west1-a && \
+	cd ~/gcp && \
+	kfctl generate all -V --email jsmith@acme.com --ipName gcp-ip --hostname gcp.endpoints.$(GCLOUD_PROJECT).cloud.goog --zone us-west1-a && \
 	echo SUCCESS
-
 
 # static and plugins toogle whether we try and load a platform as a .so.
 # There is an example plugin 'dockerfordesktop' that can be loaded as a .so.

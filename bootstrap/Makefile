# Copyright 2017 The Kubernetes Authors.
#
# Licensed under the Apache License, Version 2.0 (the "License");
# you may not use this file except in compliance with the License.
# You may obtain a copy of the License at
#
#     http://www.apache.org/licenses/LICENSE-2.0
#
# Unless required by applicable law or agreed to in writing, software
# distributed under the License is distributed on an "AS IS" BASIS,
# WITHOUT WARRANTIES OR CONDITIONS OF ANY KIND, either express or implied.
# See the License for the specific language governing permissions and
# limitations under the License.
#
GCLOUD_PROJECT ?= kubeflow-images-public
GOLANG_VERSION ?= 1.11.5
GOPATH ?= $(HOME)/go
# To build without the cache set the environment variable
# export DOCKER_BUILD_OPTS=--no-cache
IMG ?= gcr.io/$(GCLOUD_PROJECT)/bootstrapper
TAG ?= $(shell git describe --tags --always --dirty)
PORT ?= 2345
PLUGINS_ENVIRONMENT ?= $(GOPATH)/src/github.com/kubeflow/kubeflow/bootstrap/bin
export GO111MODULE = on
export GO = go

all: build

auth:
	gcloud auth configure-docker

# Run go fmt against code
fmt:
	$(GO) fmt ./pkg/... ./cmd/...

# Run go vet against code
vet:
	$(GO) vet ./pkg/... ./cmd/...

generate:
	$(GO) generate ./pkg/... ./cmd/...


build-bootstrap: generate fmt vet
	$(GO) build -gcflags 'all=-N -l' -o bin/bootstrapper cmd/bootstrap/main.go

build-kfctl: generate fmt vet
	$(GO) build -i -gcflags 'all=-N -l' -o bin/kfctl cmd/kfctl/main.go

build-foo-plugin: generate fmt vet
<<<<<<< HEAD
	$(GO) build -i -gcflags 'all=-N -l' -o bin/foo.so -buildmode=plugin cmd/plugins/foo/foo.go

build-minikube-plugin: generate fmt vet
	$(GO) build -i -gcflags 'all=-N -l' -o bin/minikube.so -buildmode=plugin cmd/plugins/minikube/minikube.go

build-dockerfordesktop-plugin: generate fmt vet
	$(GO) build -i -gcflags 'all=-N -l' -o bin/dockerfordesktop.so -buildmode=plugin cmd/plugins/dockerfordesktop/dockerfordesktop.go

build-ksonnet-plugin: generate fmt vet
	$(GO) build -i -gcflags 'all=-N -l' -o bin/ksonnet.so -buildmode=plugin cmd/plugins/ksonnet/ksonnet.go
=======
	$(GO) build -i -gcflags 'all=-N -l' -o bin/foo.so -buildmode=plugin cmd/plugins/foo.go
>>>>>>> ca354e9c

build-local: build-bootstrap build-kfctl

# To edit which registries to add to bootstrapper, edit config (eg. config/default.yaml)
build: build-local
	rm -rf reg_tmp
	mkdir -p reg_tmp/kubeflow
	cp -r ../kubeflow reg_tmp/kubeflow
	cp -r ../deployment reg_tmp/kubeflow
	cp -r ../dependencies reg_tmp/kubeflow
	docker build -t $(IMG):$(TAG) --build-arg GOLANG_VERSION=$(GOLANG_VERSION) --build-arg registries=reg_tmp --target=bootstrap .
	@echo Built $(IMG):$(TAG)

# Build but don't attach the latest tag. This allows manual testing/inspection of the image
# first.
push: build
	docker push $(IMG):$(TAG)
	@echo Pushed $(IMG):$(TAG)

push-latest: push
	gcloud container images add-tag --quiet $(IMG):$(TAG) $(IMG):latest --verbosity=info
	echo created $(IMG):latest

install: build-kfctl
	@echo copying bin/kfctl to /usr/local/bin
	@cp bin/kfctl /usr/local/bin

run-local-docker:
	docker run -d -it --name bootstrapper \
	  --mount type=bind,source=${HOME}/kf_app,target=/home/kubeflow \
	  --entrypoint /bin/bash $(IMG):$(TAG)

<<<<<<< HEAD
test-known-platforms-init: install build-ksonnet-plugin build-minikube-plugin build-dockerfordesktop-plugin build-foo-plugin
	@rm -rf $(HOME)/foo && \
	PLUGINS_ENVIRONMENT=$(PLUGINS_ENVIRONMENT) kfctl init $(HOME)/foo -V --platform foo --version master && \
	rm -rf $(HOME)/ksonnet && \
	PLUGINS_ENVIRONMENT=$(PLUGINS_ENVIRONMENT) kfctl init $(HOME)/ksonnet -V --platform ksonnet --version master && \
	rm -rf $(HOME)/minikube && \
	PLUGINS_ENVIRONMENT=$(PLUGINS_ENVIRONMENT) kfctl init $(HOME)/minikube -V --platform minikube --version master && \
	rm -rf $(HOME)/docker-for-desktop && \
	PLUGINS_ENVIRONMENT=$(PLUGINS_ENVIRONMENT) kfctl init $(HOME)/docker-for-desktop -V --platform docker-for-desktop --version master && \
=======
# init ~/myapp --platform none
test-known-platforms-init: install build-foo-plugin
	@rm -rf $(HOME)/ksonnet && \
	kfctl init $(HOME)/ksonnet -V --platform none && \
	rm -rf $(HOME)/minikube && \
	kfctl init $(HOME)/minikube -V --platform minikube && \
	rm -rf $(HOME)/foo && \
	PLUGINS_ENVIRONMENT=$(GOPATH)/src/github.com/kubeflow/kubeflow/bootstrap/bin kfctl init $(HOME)/foo -V --platform foo && \
>>>>>>> ca354e9c
	echo SUCCESS

# generate all --email john@foo.com --ipName 35.233.240.120
test-known-platforms-generate: test-known-platforms-init
	@cd ~/ksonnet && \
<<<<<<< HEAD
	PLUGINS_ENVIRONMENT=$(GOPATH)/src/github.com/kubeflow/kubeflow/bootstrap/bin kfctl generate all -V && \
	cd ~/minikube && \
	PLUGINS_ENVIRONMENT=$(GOPATH)/src/github.com/kubeflow/kubeflow/bootstrap/bin kfctl generate all -V --mount-local && \
	cd ~/docker-for-desktop && \
	PLUGINS_ENVIRONMENT=$(GOPATH)/src/github.com/kubeflow/kubeflow/bootstrap/bin kfctl generate all -V --mount-local && \
=======
	kfctl generate all -V && \
	cd ~/minikube && \
	kfctl generate all -V --mount-local && \
>>>>>>> ca354e9c
	cd ~/foo && \
	PLUGINS_ENVIRONMENT=$(GOPATH)/src/github.com/kubeflow/kubeflow/bootstrap/bin kfctl generate all -V && \
	echo SUCCESS

<<<<<<< HEAD

# debug and nodebug are for kfctl and enable debugging in goland 
# by disabling plugins. This is a golang compiler bug which will be fixed in 1.12.
debug:
	@ex pkg/apis/apps/group.go <hack/debug
	@ex pkg/client/foo/foo.go <hack/debug
	@ex pkg/client/minikube/minikube.go <hack/debug
	@ex pkg/client/dockerfordesktop/dockerfordesktop.go <hack/debug
	@ex cmd/kfctl/cmd/root.go <hack/debug || echo DEBUG ENABLED

nodebug:
	@ex pkg/apis/apps/group.go <hack/nodebug
	@ex pkg/client/foo/foo.go <hack/nodebug
	@ex pkg/client/minikube/minikube.go <hack/nodebug
	@ex pkg/client/dockerfordesktop/dockerfordesktop.go <hack/nodebug
	@ex cmd/kfctl/cmd/root.go <hack/nodebug || echo DEBUG DISABLED
=======
test-foo-plugin:
	rm -rf $(HOME)/foo
	PLUGINS_ENVIRONMENT=$(GOPATH)/src/github.com/kubeflow/kubeflow/bootstrap/bin kfctl init $(HOME)/foo --platform foo
>>>>>>> ca354e9c
<|MERGE_RESOLUTION|>--- conflicted
+++ resolved
@@ -48,7 +48,6 @@
 	$(GO) build -i -gcflags 'all=-N -l' -o bin/kfctl cmd/kfctl/main.go
 
 build-foo-plugin: generate fmt vet
-<<<<<<< HEAD
 	$(GO) build -i -gcflags 'all=-N -l' -o bin/foo.so -buildmode=plugin cmd/plugins/foo/foo.go
 
 build-minikube-plugin: generate fmt vet
@@ -59,9 +58,6 @@
 
 build-ksonnet-plugin: generate fmt vet
 	$(GO) build -i -gcflags 'all=-N -l' -o bin/ksonnet.so -buildmode=plugin cmd/plugins/ksonnet/ksonnet.go
-=======
-	$(GO) build -i -gcflags 'all=-N -l' -o bin/foo.so -buildmode=plugin cmd/plugins/foo.go
->>>>>>> ca354e9c
 
 build-local: build-bootstrap build-kfctl
 
@@ -94,7 +90,6 @@
 	  --mount type=bind,source=${HOME}/kf_app,target=/home/kubeflow \
 	  --entrypoint /bin/bash $(IMG):$(TAG)
 
-<<<<<<< HEAD
 test-known-platforms-init: install build-ksonnet-plugin build-minikube-plugin build-dockerfordesktop-plugin build-foo-plugin
 	@rm -rf $(HOME)/foo && \
 	PLUGINS_ENVIRONMENT=$(PLUGINS_ENVIRONMENT) kfctl init $(HOME)/foo -V --platform foo --version master && \
@@ -104,37 +99,19 @@
 	PLUGINS_ENVIRONMENT=$(PLUGINS_ENVIRONMENT) kfctl init $(HOME)/minikube -V --platform minikube --version master && \
 	rm -rf $(HOME)/docker-for-desktop && \
 	PLUGINS_ENVIRONMENT=$(PLUGINS_ENVIRONMENT) kfctl init $(HOME)/docker-for-desktop -V --platform docker-for-desktop --version master && \
-=======
-# init ~/myapp --platform none
-test-known-platforms-init: install build-foo-plugin
-	@rm -rf $(HOME)/ksonnet && \
-	kfctl init $(HOME)/ksonnet -V --platform none && \
-	rm -rf $(HOME)/minikube && \
-	kfctl init $(HOME)/minikube -V --platform minikube && \
-	rm -rf $(HOME)/foo && \
-	PLUGINS_ENVIRONMENT=$(GOPATH)/src/github.com/kubeflow/kubeflow/bootstrap/bin kfctl init $(HOME)/foo -V --platform foo && \
->>>>>>> ca354e9c
 	echo SUCCESS
 
 # generate all --email john@foo.com --ipName 35.233.240.120
 test-known-platforms-generate: test-known-platforms-init
 	@cd ~/ksonnet && \
-<<<<<<< HEAD
 	PLUGINS_ENVIRONMENT=$(GOPATH)/src/github.com/kubeflow/kubeflow/bootstrap/bin kfctl generate all -V && \
 	cd ~/minikube && \
 	PLUGINS_ENVIRONMENT=$(GOPATH)/src/github.com/kubeflow/kubeflow/bootstrap/bin kfctl generate all -V --mount-local && \
 	cd ~/docker-for-desktop && \
 	PLUGINS_ENVIRONMENT=$(GOPATH)/src/github.com/kubeflow/kubeflow/bootstrap/bin kfctl generate all -V --mount-local && \
-=======
-	kfctl generate all -V && \
-	cd ~/minikube && \
-	kfctl generate all -V --mount-local && \
->>>>>>> ca354e9c
 	cd ~/foo && \
 	PLUGINS_ENVIRONMENT=$(GOPATH)/src/github.com/kubeflow/kubeflow/bootstrap/bin kfctl generate all -V && \
 	echo SUCCESS
-
-<<<<<<< HEAD
 
 # debug and nodebug are for kfctl and enable debugging in goland 
 # by disabling plugins. This is a golang compiler bug which will be fixed in 1.12.
@@ -150,9 +127,4 @@
 	@ex pkg/client/foo/foo.go <hack/nodebug
 	@ex pkg/client/minikube/minikube.go <hack/nodebug
 	@ex pkg/client/dockerfordesktop/dockerfordesktop.go <hack/nodebug
-	@ex cmd/kfctl/cmd/root.go <hack/nodebug || echo DEBUG DISABLED
-=======
-test-foo-plugin:
-	rm -rf $(HOME)/foo
-	PLUGINS_ENVIRONMENT=$(GOPATH)/src/github.com/kubeflow/kubeflow/bootstrap/bin kfctl init $(HOME)/foo --platform foo
->>>>>>> ca354e9c
+	@ex cmd/kfctl/cmd/root.go <hack/nodebug || echo DEBUG DISABLED
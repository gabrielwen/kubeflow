/*
Copyright The Kubernetes Authors.

Licensed under the Apache License, Version 2.0 (the "License");
you may not use this file except in compliance with the License.
You may obtain a copy of the License at

    http://www.apache.org/licenses/LICENSE-2.0

Unless required by applicable law or agreed to in writing, software
distributed under the License is distributed on an "AS IS" BASIS,
WITHOUT WARRANTIES OR CONDITIONS OF ANY KIND, either express or implied.
See the License for the specific language governing permissions and
limitations under the License.
*/

package gcp

import (
	"fmt"
	"github.com/ghodss/yaml"
	gogetter "github.com/hashicorp/go-getter"
	kftypes "github.com/kubeflow/kubeflow/bootstrap/pkg/apis/apps"
	gcptypes "github.com/kubeflow/kubeflow/bootstrap/pkg/apis/apps/gcp/v1alpha1"
	kstypes "github.com/kubeflow/kubeflow/bootstrap/pkg/apis/apps/ksonnet/v1alpha1"
	"github.com/kubeflow/kubeflow/bootstrap/pkg/client/ksonnet"
	log "github.com/sirupsen/logrus"
	"golang.org/x/net/context"
	"golang.org/x/oauth2"
	"golang.org/x/oauth2/google"
	gke "google.golang.org/api/container/v1"
	"google.golang.org/api/deploymentmanager/v2"
	"google.golang.org/api/iam/v1"
	"google.golang.org/api/serviceusage/v1"
	"io"
	"io/ioutil"
	v1 "k8s.io/api/core/v1"
	metav1 "k8s.io/apimachinery/pkg/apis/meta/v1"
	"net/http"
	"os"
	"path"
	"path/filepath"
	"regexp"
	"strings"
)

const (
	GCP_CONFIG        = "gcp_config"
	K8S_SPECS         = "k8s_specs"
	SECRETS           = "secrets"
	CONFIG_FILE       = "cluster-kubeflow.yaml"
	STORAGE_FILE      = "storage-kubeflow.yaml"
	ADMIN_SECRET_NAME = "admin-gcp-sa"
	USER_SECRET_NAME  = "user-gcp-sa"
)

// Gcp implements KfApp Interface
// It includes the KsApp along with additional Gcp types
type Gcp struct {
	kftypes.FullKfApp
	GcpApp *gcptypes.Gcp
}

func GetKfApp(options map[string]interface{}) kftypes.KfApp {
	options[string(kftypes.PLATFORM)] = string(kftypes.KSONNET)
	log.Infof("getting ksonnet platform in gcp")
	_ksonnet := ksonnet.GetKfApp(options)
	options[string(kftypes.PLATFORM)] = "gcp"
	_gcp := &Gcp{
		FullKfApp: kftypes.FullKfApp{
			Children: make(map[kftypes.Platform]kftypes.KfApp),
		},
		GcpApp: &gcptypes.Gcp{
			TypeMeta: metav1.TypeMeta{
				Kind:       "Gcp",
				APIVersion: "gcp.apps.kubeflow.org/v1alpha1",
			},
		},
	}
	_gcp.Children[kftypes.KSONNET] = _ksonnet
	if options[string(kftypes.DATA)] != nil {
		dat := options[string(kftypes.DATA)].([]byte)
		specErr := yaml.Unmarshal(dat, _gcp.GcpApp)
		if specErr != nil {
			log.Errorf("couldn't unmarshal GcpApp. Error: %v", specErr)
			return nil
		}
	}
	if options[string(kftypes.PLATFORM)] != nil {
		_gcp.GcpApp.Spec.Platform = options[string(kftypes.PLATFORM)].(string)
	}
	if options[string(kftypes.APPNAME)] != nil {
		_gcp.GcpApp.Name = options[string(kftypes.APPNAME)].(string)
	}
	if options[string(kftypes.APPDIR)] != nil {
		_gcp.GcpApp.Spec.AppDir = options[string(kftypes.APPDIR)].(string)
	}
	if options[string(kftypes.NAMESPACE)] != nil {
		namespace := options[string(kftypes.NAMESPACE)].(string)
		_gcp.GcpApp.Namespace = namespace
	}
	if options[string(kftypes.REPO)] != nil {
		kubeflowRepo := options[string(kftypes.REPO)].(string)
		re := regexp.MustCompile(`(^\$GOPATH)(.*$)`)
		goPathVar := os.Getenv("GOPATH")
		if goPathVar != "" {
			kubeflowRepo = re.ReplaceAllString(kubeflowRepo, goPathVar+`$2`)
		}
		_gcp.GcpApp.Spec.Repo = path.Join(kubeflowRepo, "kubeflow")
	}
	if options[string(kftypes.VERSION)] != nil {
		kubeflowVersion := options[string(kftypes.VERSION)].(string)
		_gcp.GcpApp.Spec.Version = kubeflowVersion
	}
	if options[string(kftypes.EMAIL)] != nil {
		email := options[string(kftypes.EMAIL)].(string)
		_gcp.GcpApp.Spec.Email = email
	}
	if options[string(kftypes.ZONE)] != nil {
		zone := options[string(kftypes.ZONE)].(string)
		_gcp.GcpApp.Spec.Zone = zone
	}
	if options[string(kftypes.IPNAME)] != nil {
		ipName := options[string(kftypes.IPNAME)].(string)
		_gcp.GcpApp.Spec.IpName = ipName
	}
	if options[string(kftypes.HOSTNAME)] != nil {
		hostname := options[string(kftypes.HOSTNAME)].(string)
		_gcp.GcpApp.Spec.IpName = hostname
	}
	if options[string(kftypes.PROJECT)] != nil {
		project := options[string(kftypes.PROJECT)].(string)
		_gcp.GcpApp.Spec.Project = project
	}
	if options[string(kftypes.SKIP_INIT_GCP_PROJECT)] != nil {
		skipInitProject := options[string(kftypes.SKIP_INIT_GCP_PROJECT)].(bool)
		_gcp.GcpApp.Spec.SkipInitProject = skipInitProject
	}
	return _gcp
}

func (gcp *Gcp) writeConfigFile() error {
	buf, bufErr := yaml.Marshal(gcp.GcpApp)
	if bufErr != nil {
		return bufErr
	}
	cfgFilePath := filepath.Join(gcp.GcpApp.Spec.AppDir, kftypes.KfConfigFile)
	cfgFilePathErr := ioutil.WriteFile(cfgFilePath, buf, 0644)
	if cfgFilePathErr != nil {
		return cfgFilePathErr
	}
	return nil
}

func (gcp *Gcp) createDeployment() error {
	return nil
}

func (gcp *Gcp) updateDeployment(deployment string, yamlfile string) error {
	appDir := gcp.GcpApp.Spec.AppDir
	gcpConfigDir := path.Join(appDir, GCP_CONFIG)
	ctx := context.Background()
	client, clientErr := google.DefaultClient(ctx, deploymentmanager.CloudPlatformScope)
	if clientErr != nil {
		return clientErr
	}
	deploymentmanagerService, err := deploymentmanager.New(client)
	if err != nil {
		return err
	}
	project := gcp.GcpApp.Spec.Project
	resp, err := deploymentmanagerService.Deployments.Get(project, deployment).Context(ctx).Do()
	if err != nil {
		return gcp.createDeployment()
	}
	if resp.Name == gcp.GcpApp.Name {
		filePath := filepath.Join(gcpConfigDir, yamlfile)
		buf, bufErr := ioutil.ReadFile(filePath)
		if bufErr != nil {
			return bufErr
		}
		dp := &deploymentmanager.Deployment{}
		specErr := yaml.Unmarshal(buf, dp)
		if specErr != nil {
			return fmt.Errorf("couldn't unmarshal %v. Error: %v", filePath, specErr)
		}
		_, err := deploymentmanagerService.Deployments.Update(project, deployment, dp).Context(ctx).Do()
		if err != nil {
			return err
		}
	}
	return nil
}

func (gcp *Gcp) updateDM(resources kftypes.ResourceEnum, options map[string]interface{}) error {
	err := gcp.updateDeployment(gcp.GcpApp.Name+"-storage", "storage-kubeflow.yaml")
	if err != nil {
		return fmt.Errorf("could not update %v", "storage-kubeflow.yaml")
	}
	err = gcp.updateDeployment(gcp.GcpApp.Name, CONFIG_FILE)
	if err != nil {
		return fmt.Errorf("could not update %v", CONFIG_FILE)
	}
	err = gcp.updateDeployment(gcp.GcpApp.Name+"-network", "network.yaml")
	if err != nil {
		return fmt.Errorf("could not update %v", "network.yaml")
	}
	err = gcp.updateDeployment(gcp.GcpApp.Name+"-gcfs", "gcfs.yaml")
	if err != nil {
		return fmt.Errorf("could not update %v", "gcfs.yaml")
	}
	return nil
}

func (gcp *Gcp) Apply(resources kftypes.ResourceEnum, options map[string]interface{}) error {
	updateDMErr := gcp.updateDM(resources, options)
	if updateDMErr != nil {
		return fmt.Errorf("gcp apply could not update deployment manager Error %v", updateDMErr)
	}
	secretsErr := gcp.createSecrets()
	if secretsErr != nil {
		return fmt.Errorf("gcp apply could not create secrets Error %v", secretsErr)
	}
	ks := gcp.Children[kftypes.KSONNET]
	if ks != nil {
		ksApplyErr := ks.Apply(resources, options)
		if ksApplyErr != nil {
			return fmt.Errorf("gcp apply failed for %v: %v", string(kftypes.KSONNET), ksApplyErr)
		}
	} else {
		return fmt.Errorf("%v not in Children", string(kftypes.KSONNET))
	}
	return nil
}

func (gcp *Gcp) Delete(resources kftypes.ResourceEnum, options map[string]interface{}) error {
	ks := gcp.Children[kftypes.KSONNET]
	if ks != nil {
		ksDeleteErr := ks.Delete(resources, options)
		if ksDeleteErr != nil {
			return fmt.Errorf("gcp delete failed for %v: %v", string(kftypes.KSONNET), ksDeleteErr)
		}
	} else {
		return fmt.Errorf("%v not in Children", string(kftypes.KSONNET))
	}
	return nil
}

func (gcp *Gcp) copyFile(source string, dest string) error {
	from, err := os.Open(source)
	if err != nil {
		return fmt.Errorf("cannot create directory %v", err)
	}
	defer from.Close()
	to, err := os.OpenFile(dest, os.O_RDWR|os.O_CREATE, 0666)
	if err != nil {
		return fmt.Errorf("cannot create dest file %v  Error %v", dest, err)
	}
	defer to.Close()
	_, err = io.Copy(to, from)
	if err != nil {
		return fmt.Errorf("copy failed source %v dest %v Error %v", source, dest, err)
	}

	return nil
}

func (gcp *Gcp) generateKsonnet(options map[string]interface{}) error {
	email := gcp.GcpApp.Spec.Email
	if options[string(kftypes.EMAIL)] != nil {
		email = options[string(kftypes.EMAIL)].(string)
		if email == "" {
			return fmt.Errorf("email parameter required for cert-manager")
		}
	}
	ipName := gcp.GcpApp.Spec.IpName
	if options[string(kftypes.IPNAME)] != nil {
		ipName = options[string(kftypes.IPNAME)].(string)
		if ipName == "" {
			return fmt.Errorf("ipName parameter required for iap-ingress")
		}
	}
	hostname := gcp.GcpApp.Spec.Hostname
	if options[string(kftypes.HOSTNAME)] != nil {
		hostname = options[string(kftypes.HOSTNAME)].(string)
		if hostname == "" {
			return fmt.Errorf("hostname parameter required for iap-ingress")
		}
	}
	project := gcp.GcpApp.Spec.Project
	if options[string(kftypes.PROJECT)] != nil {
		project = options[string(kftypes.PROJECT)].(string)
		if project == "" {
			return fmt.Errorf("project parameter required for iam_bindings")
		}
	}
	zone := gcp.GcpApp.Spec.Zone
	if options[string(kftypes.ZONE)] != nil {
		zone = options[string(kftypes.ZONE)].(string)
		if zone == "" {
			return fmt.Errorf("zone parameter required for iam_bindings")
		}
	}
	kstypes.DefaultPackages = append(kstypes.DefaultPackages, []string{"gcp"}...)
	kstypes.DefaultComponents = append(kstypes.DefaultComponents, []string{"cloud-endpoints", "cert-manager", "iap-ingress"}...)
	kstypes.DefaultParameters["cert-manager"] = []kstypes.NameValue{
		{
			Name:  "acmeEmail",
			Value: email,
		},
	}
	kstypes.DefaultParameters["iap-ingress"] = []kstypes.NameValue{
		{
			Name:  "ipName",
			Value: ipName,
		},
		{
			Name:  "hostname",
			Value: hostname,
		},
	}
	if kstypes.DefaultParameters["jupyter"] != nil {
		namevalues := kstypes.DefaultParameters["jupyter"]
		namevalues = append(namevalues,
			kstypes.NameValue{
				Name:  "jupyterHubAuthenticator",
				Value: "iap",
			},
			kstypes.NameValue{
				Name:  string(kftypes.PLATFORM),
				Value: gcp.GcpApp.Spec.Platform,
			},
		)
	} else {
		kstypes.DefaultParameters["jupyter"] = []kstypes.NameValue{
			{
				Name:  "jupyterHubAuthenticator",
				Value: "iap",
			},
			{
				Name:  string(kftypes.PLATFORM),
				Value: gcp.GcpApp.Spec.Platform,
			},
		}
	}
	if kstypes.DefaultParameters["ambassador"] != nil {
		namevalues := kstypes.DefaultParameters["ambassador"]
		namevalues = append(namevalues,
			kstypes.NameValue{
				Name:  string(kftypes.PLATFORM),
				Value: gcp.GcpApp.Spec.Platform,
			},
		)
	} else {
		kstypes.DefaultParameters["ambassador"] = []kstypes.NameValue{
			{
				Name:  string(kftypes.PLATFORM),
				Value: gcp.GcpApp.Spec.Platform,
			},
		}
	}
	if kstypes.DefaultParameters["pipeline"] != nil {
		namevalues := kstypes.DefaultParameters["pipeline"]
		namevalues = append(namevalues,
			kstypes.NameValue{
				Name:  "mysqlPd",
				Value: gcp.GcpApp.Name + "-storage-pipeline-db",
			},
			kstypes.NameValue{
				Name:  "nfsPd",
				Value: gcp.GcpApp.Name + "-storage-pipeline-nfs",
			},
		)
	} else {
		kstypes.DefaultParameters["pipeline"] = []kstypes.NameValue{
			{
				Name:  "mysqlPd",
				Value: gcp.GcpApp.Name + "-storage-pipeline-db",
			},
			{
				Name:  "nfsPd",
				Value: gcp.GcpApp.Name + "-storage-pipeline-nfs",
			},
		}
	}
	kstypes.DefaultParameters["application"] = []kstypes.NameValue{
		{
			Name:  "components",
			Value: "[" + strings.Join(kstypes.QuoteItems(kstypes.DefaultComponents), ",") + "]",
		},
	}
	ks := gcp.Children[kftypes.KSONNET]
	if ks != nil {
		ksGenerateErr := ks.Generate(kftypes.ALL, options)
		if ksGenerateErr != nil {
			return fmt.Errorf("gcp generate failed for %v: %v", string(kftypes.KSONNET), ksGenerateErr)
		}
	} else {
		return fmt.Errorf("%v not in Children", string(kftypes.KSONNET))
	}
	return nil
}

func (gcp *Gcp) replaceText(regex string, repl string, src []byte) []byte {
	re := regexp.MustCompile(regex)
	buf := re.ReplaceAll(src, []byte(repl))
	return buf
}

func (gcp *Gcp) generateDMConfigs(options map[string]interface{}) error {
	appDir := gcp.GcpApp.Spec.AppDir
	gcpConfigDir := path.Join(appDir, GCP_CONFIG)
	gcpConfigDirErr := os.Mkdir(gcpConfigDir, os.ModePerm)
	if gcpConfigDirErr != nil {
		return fmt.Errorf("cannot create directory %v", gcpConfigDirErr)
	}
	repo := gcp.GcpApp.Spec.Repo
	parentDir := path.Dir(repo)
	sourceDir := path.Join(parentDir, "deployment/gke/deployment_manager_configs")
	files := []string{"cluster-kubeflow.yaml", "cluster.jinja", "cluster.jinja.schema",
		"storage-kubeflow.yaml", "storage.jinja", "storage.jinja.schema"}
	for _, file := range files {
		sourceFile := filepath.Join(sourceDir, file)
		destFile := filepath.Join(gcpConfigDir, file)
		copyErr := gcp.copyFile(sourceFile, destFile)
		if copyErr != nil {
			return fmt.Errorf("could not copy %v to %v Error %v", sourceFile, destFile, copyErr)
		}
	}
	from := filepath.Join(sourceDir, "iam_bindings_template.yaml")
	to := filepath.Join(gcpConfigDir, "iam_bindings.yaml")
	iamBindings := map[string]string{
		"from": from,
		"to":   to,
	}
	iamBindingsErr := gcp.copyFile(iamBindings["from"], iamBindings["to"])
	if iamBindingsErr != nil {
		return fmt.Errorf("could not copy iam_bindings Error %v", iamBindingsErr)
	}
	iamBindingsData, iamBindingsDataErr := ioutil.ReadFile(to) // just pass the file name
	if iamBindingsDataErr != nil {
		return fmt.Errorf("could not read %v Error %v", to, iamBindingsDataErr)
	}
	repl := "serviceAccount:" + gcp.GcpApp.Name + "-admin@" + gcp.GcpApp.Spec.Project + ".iam.gserviceaccount.com"
	iamBindingsData = gcp.replaceText("set-kubeflow-admin-service-account", repl, iamBindingsData)
	repl = "serviceAccount:" + gcp.GcpApp.Name + "-user@" + gcp.GcpApp.Spec.Project + ".iam.gserviceaccount.com"
	iamBindingsData = gcp.replaceText("set-kubeflow-admin-service-account", repl, iamBindingsData)
	repl = "serviceAccount:" + gcp.GcpApp.Name + "-vm@" + gcp.GcpApp.Spec.Project + ".iam.gserviceaccount.com"
	iamBindingsData = gcp.replaceText("set-kubeflow-vm-service-account", repl, iamBindingsData)
	iamEntry := "serviceAccount:" + gcp.GcpApp.Spec.Email
	re := regexp.MustCompile("iam.gserviceaccount.com")
	if !re.MatchString(gcp.GcpApp.Spec.Email) {
		iamEntry = "user:" + gcp.GcpApp.Spec.Email
	}
	iamBindingsData = gcp.replaceText("set-kubeflow-iap-account", iamEntry, iamBindingsData)
	srcErr := ioutil.WriteFile(to, iamBindingsData, 0644)
	if srcErr != nil {
		return fmt.Errorf("cound not write to %v Error %v", to, srcErr)
	}
	configFile := filepath.Join(gcpConfigDir, CONFIG_FILE)
	configFileData, configFileDataErr := ioutil.ReadFile(configFile)
	if configFileDataErr != nil {
		return fmt.Errorf("could not read %v Error %v", configFile, configFileDataErr)
	}
	storageFile := filepath.Join(gcpConfigDir, STORAGE_FILE)
	storageFileData, storageFileDataErr := ioutil.ReadFile(storageFile)
	if storageFileDataErr != nil {
		return fmt.Errorf("could not read %v Error %v", storageFile, storageFileDataErr)
	}
	repl = "zone: " + gcp.GcpApp.Spec.Zone
	configFileData = gcp.replaceText("zone: SET_THE_ZONE", repl, configFileData)
	storageFileData = gcp.replaceText("zone: SET_THE_ZONE", repl, configFileData)
	repl = "users: [\"" + iamEntry + "\"]"
	configFileData = gcp.replaceText("users:", repl, configFileData)
	repl = "ipName:" + gcp.GcpApp.Spec.IpName
	configFileData = gcp.replaceText("ipName: kubeflow-ip", repl, configFileData)
	configFileErr := ioutil.WriteFile(to, configFileData, 0644)
	if configFileErr != nil {
		return fmt.Errorf("cound not write to %v Error %v", configFile, configFileErr)
	}
	repl = "createPipelinePersistentStorage: true"
	storageFileData = gcp.replaceText("createPipelinePersistentStorage: SET_CREATE_PIPELINE_PERSISTENT_STORAGE",
		repl, configFileData)
	storageFileErr := ioutil.WriteFile(to, storageFileData, 0644)
	if storageFileErr != nil {
		return fmt.Errorf("cound not write to %v Error %v", storageFile, storageFileErr)
	}
	return nil
}

func (gcp *Gcp) downloadK8sManifests() error {
	appDir := gcp.GcpApp.Spec.AppDir
	k8sSpecsDir := path.Join(appDir, K8S_SPECS)
	k8sSpecsDirErr := os.Mkdir(k8sSpecsDir, os.ModePerm)
	if k8sSpecsDirErr != nil {
		return fmt.Errorf("cannot create directory %v Error %v", k8sSpecsDir, k8sSpecsDirErr)
	}
	daemonsetPreloaded := filepath.Join(k8sSpecsDir, "daemonset-preloaded.yaml")
	url := "https://raw.githubusercontent.com/GoogleCloudPlatform/container-engine-accelerators/stable/nvidia-driver-installer/cos/daemonset-preloaded.yaml"
	urlErr := gogetter.GetAny(daemonsetPreloaded, url)
	if urlErr != nil {
		return fmt.Errorf("couldn't download %v Error %v", url, urlErr)
	}
	rbacSetup := filepath.Join(k8sSpecsDir, "rbac-setup.yaml")
	url = "https://storage.googleapis.com/stackdriver-kubernetes/stable/rbac-setup.yaml"
	urlErr = gogetter.GetAny(rbacSetup, url)
	if urlErr != nil {
		return fmt.Errorf("couldn't download %v Error %v", url, urlErr)
	}
	agents := filepath.Join(k8sSpecsDir, "agents.yaml")
	url = "https://storage.googleapis.com/stackdriver-kubernetes/stable/agents.yaml"
	urlErr = gogetter.GetAny(agents, url)
	if urlErr != nil {
		return fmt.Errorf("couldn't download %v Error %v", url, urlErr)
	}

	/*TODO
	  # Install the GPU driver. It has no effect on non-GPU nodes.
	  kubectl apply -f ${KUBEFLOW_K8S_MANIFESTS_DIR}/daemonset-preloaded.yaml

	  # Install Stackdriver Kubernetes agents.
	  kubectl apply -f ${KUBEFLOW_K8S_MANIFESTS_DIR}/rbac-setup.yaml --as=admin --as-group=system:masters
	  kubectl apply -f ${KUBEFLOW_K8S_MANIFESTS_DIR}/agents.yaml
	 */

	return nil
}

func (gcp *Gcp) createGcpSecret(email string, secretName string) error {
	cli, cliErr := kftypes.GetClientOutOfCluster()
	if cliErr != nil {
		return fmt.Errorf("couldn't create client Error: %v", cliErr)
	}
	namespace := gcp.GcpApp.Name
	secret, secretMissingErr := cli.CoreV1().Secrets(namespace).Get(secretName, metav1.GetOptions{})
	if secretMissingErr != nil {
		ctx := context.Background()
		ts, err := google.DefaultTokenSource(ctx, iam.CloudPlatformScope)
		if err != nil {
			return err
		}
		client := oauth2.NewClient(ctx, ts)
		iamService, err := iam.New(client)
		if err != nil {
			return err
		}
		name := "projects/" + gcp.GcpApp.Spec.Project + "/serviceAccounts/" + email
		req := &iam.CreateServiceAccountKeyRequest{
			// TODO: Fill request struct fields.
		}
		resp, err := iamService.Projects.ServiceAccounts.Keys.Create(name, req).Context(ctx).Do()
		if err != nil {
			return err
		}
		data, err := resp.MarshalJSON()
		if err != nil {
			return err
		}
		_, secretMissingErr := cli.CoreV1().Secrets(gcp.GcpApp.Namespace).Get(secretName, metav1.GetOptions{})
		if secretMissingErr != nil {
			secretSpec := &v1.Secret{
				ObjectMeta: metav1.ObjectMeta{
					Name: secretName,
					Namespace: gcp.GcpApp.Namespace,
				},
				Data: map[string][]byte{
					v1.ServiceAccountTokenKey:[]byte(data),
				},
			}
			_, nsErr := cli.CoreV1().Secrets(gcp.GcpApp.Namespace).Create(secretSpec)
			if nsErr != nil {
				return fmt.Errorf("couldn't create "+string(kftypes.NAMESPACE)+" %v Error: %v", namespace, nsErr)
			}
		}
		log.Infof("data = %v", data)
	} else {
		return fmt.Errorf("couldn't create %v it already exists with UID %v", secretName, secret.GetUID())
	}
	return nil
}

func (gcp *Gcp) createSecrets() error {
	appDir := gcp.GcpApp.Spec.AppDir
	secretsDir := path.Join(appDir, SECRETS)
	secretsDirErr := os.Mkdir(secretsDir, os.ModePerm)
	if secretsDirErr != nil {
		return fmt.Errorf("cannot create directory %v Error %v", secretsDir, secretsDirErr)
	}
	adminEmail := gcp.GcpApp.Name + "admin@" + gcp.GcpApp.Spec.Project + ".iam.gserviceaccount.com"
	userEmail := gcp.GcpApp.Name + "user@" + gcp.GcpApp.Spec.Project + ".iam.gserviceaccount.com"
	adminSecretErr := gcp.createGcpSecret(adminEmail, ADMIN_SECRET_NAME)
	if adminSecretErr != nil {
		return fmt.Errorf("cannot create admin secret %v Error %v", ADMIN_SECRET_NAME, adminSecretErr)

	}
	userSecretErr := gcp.createGcpSecret(userEmail, USER_SECRET_NAME)
	if userSecretErr != nil {
		return fmt.Errorf("cannot create user secret %v Error %v", USER_SECRET_NAME, userSecretErr)

	}
	return nil
}

func (gcp *Gcp) Generate(resources kftypes.ResourceEnum, options map[string]interface{}) error {
	switch resources {
	case kftypes.K8S:
		generateK8sSpecsErr := gcp.downloadK8sManifests()
		if generateK8sSpecsErr != nil {
			return fmt.Errorf("could not generate files under %v Error: %v", K8S_SPECS, generateK8sSpecsErr)
		}
		ksonnetErr := gcp.generateKsonnet(options)
		if ksonnetErr != nil {
			return fmt.Errorf("could not generate kssonnet under %v Error: %v", kstypes.KsName, ksonnetErr)
		}
	case kftypes.ALL:
		gcpConfigFilesErr := gcp.generateDMConfigs(options)
		if gcpConfigFilesErr != nil {
			return fmt.Errorf("could not generate deployment manager configs under %v Error: %v", GCP_CONFIG, gcpConfigFilesErr)
		}
		generateK8sSpecsErr := gcp.downloadK8sManifests()
		if generateK8sSpecsErr != nil {
			return fmt.Errorf("could not generate files under %v Error: %v", K8S_SPECS, generateK8sSpecsErr)
		}
		ksonnetErr := gcp.generateKsonnet(options)
		if ksonnetErr != nil {
			return fmt.Errorf("could not generate kssonnet under %v Error: %v", kstypes.KsName, ksonnetErr)
		}
	case kftypes.PLATFORM:
		gcpConfigFilesErr := gcp.generateDMConfigs(options)
		if gcpConfigFilesErr != nil {
			return fmt.Errorf("could not generate deployment manager configs under %v Error: %v", GCP_CONFIG, gcpConfigFilesErr)
		}
		ksonnetErr := gcp.generateKsonnet(options)
		if ksonnetErr != nil {
			return fmt.Errorf("could not generate kssonnet under %v Error: %v", kstypes.KsName, ksonnetErr)
		}
	}
	createConfigErr := gcp.writeConfigFile()
	if createConfigErr != nil {
		return fmt.Errorf("cannot create config file app.yaml in %v", gcp.GcpApp.Spec.AppDir)
	}
	return nil
}

func (gcp *Gcp) getServiceClient(ctx context.Context) (*http.Client, error) {

	// See https://cloud.google.com/docs/authentication/.
	// Use GOOGLE_APPLICATION_CREDENTIALS environment variable to specify
	// a service account key file to authenticate to the API.

	client, err := google.DefaultClient(ctx, gke.CloudPlatformScope)
	if err != nil {
		log.Fatalf("Could not get authenticated client: %v", err)
		return nil, err
	}
	return client, nil
}

func (gcp *Gcp) gcpInitProject() error {
	ctx := context.Background()
<<<<<<< HEAD
	oauthClient, err := google.DefaultClient(ctx, serviceusage.CloudPlatformScope)
	if err != nil {
		return err
	}
	serviceusageService, err := serviceusage.New(oauthClient)
	if err != nil {
		return fmt.Errorf("Create serviceusage error: %v", err)
	}
	if err != nil {
		return fmt.Errorf("Create ComputeService error: %v", err)
	}

	enabledApis := []string{
		"deploymentmanager.googleapis.com",
		"servicemanagement.googleapis.com",
		"container.googleapis.com",
		"cloudresourcemanager.googleapis.com",
		"endpoints.googleapis.com",
		"file.googleapis.com",
		"ml.googleapis.com",
		"iam.googleapis.com",
		"sqladmin.googleapis.com",
	}
	for _, api := range enabledApis {
		service := fmt.Sprintf("projects/%v/services/%v", gcp.GcpApp.Spec.Project, api)
		_, opErr := serviceusageService.Services.Enable(service, &serviceusage.EnableServiceRequest{}).Context(ctx).Do()
		if opErr != nil {
			return fmt.Errorf("could not enable API service %v: %v", api, opErr)
		}
=======
	client, clientErr := gcp.getServiceClient(ctx)
	if clientErr != nil {
		return fmt.Errorf("could not create client %v", clientErr)
	}
	serviceusageService, serviceusageServiceErr := serviceusage.New(client)
	if serviceusageServiceErr != nil {
		return fmt.Errorf("could not create service usage service %v", serviceusageServiceErr)
	}
	_, opErr := serviceusageService.Services.Enable("deploymentmanager.googleapis.com", &serviceusage.EnableServiceRequest{}).Context(ctx).Do()
	if opErr != nil {
		return fmt.Errorf("could not enable deploymentmanager %v", opErr)
>>>>>>> d43ea0cd
	}
	return nil
}

func (gcp *Gcp) Init(options map[string]interface{}) error {
	ks := gcp.Children[kftypes.KSONNET]
	if ks != nil {
		ksInitErr := ks.Init(options)
		if ksInitErr != nil {
			return fmt.Errorf("gcp init failed for %v: %v", string(kftypes.KSONNET), ksInitErr)
		}
	} else {
		return fmt.Errorf("%v not in Children", string(kftypes.KSONNET))
	}
	cacheDir := path.Join(gcp.GcpApp.Spec.AppDir, kftypes.DefaultCacheDir)
	newPath := filepath.Join(cacheDir, gcp.GcpApp.Spec.Version)
	gcp.GcpApp.Spec.Repo = path.Join(newPath, "kubeflow")
	createConfigErr := gcp.writeConfigFile()
	if createConfigErr != nil {
		return fmt.Errorf("cannot create config file app.yaml in %v", gcp.GcpApp.Spec.AppDir)
	}
<<<<<<< HEAD
	if !gcp.GcpApp.Spec.SkipInitProject {
		log.Infof("Not skipping GCP project init, running gcpInitProject.")
		initProjectErr := gcp.gcpInitProject()
		if initProjectErr != nil {
			return fmt.Errorf("cannot init gcp project %v", initProjectErr)
		}
	}
=======

	initProjectErr := gcp.gcpInitProject()
	if initProjectErr != nil {
		return fmt.Errorf("cannot init gcp project %v", initProjectErr)
	}

>>>>>>> d43ea0cd
	return nil
}<|MERGE_RESOLUTION|>--- conflicted
+++ resolved
@@ -521,7 +521,7 @@
 	  # Install Stackdriver Kubernetes agents.
 	  kubectl apply -f ${KUBEFLOW_K8S_MANIFESTS_DIR}/rbac-setup.yaml --as=admin --as-group=system:masters
 	  kubectl apply -f ${KUBEFLOW_K8S_MANIFESTS_DIR}/agents.yaml
-	 */
+	*/
 
 	return nil
 }
@@ -560,11 +560,11 @@
 		if secretMissingErr != nil {
 			secretSpec := &v1.Secret{
 				ObjectMeta: metav1.ObjectMeta{
-					Name: secretName,
+					Name:      secretName,
 					Namespace: gcp.GcpApp.Namespace,
 				},
 				Data: map[string][]byte{
-					v1.ServiceAccountTokenKey:[]byte(data),
+					v1.ServiceAccountTokenKey: []byte(data),
 				},
 			}
 			_, nsErr := cli.CoreV1().Secrets(gcp.GcpApp.Namespace).Create(secretSpec)
@@ -658,17 +658,13 @@
 
 func (gcp *Gcp) gcpInitProject() error {
 	ctx := context.Background()
-<<<<<<< HEAD
-	oauthClient, err := google.DefaultClient(ctx, serviceusage.CloudPlatformScope)
-	if err != nil {
-		return err
-	}
-	serviceusageService, err := serviceusage.New(oauthClient)
-	if err != nil {
-		return fmt.Errorf("Create serviceusage error: %v", err)
-	}
-	if err != nil {
-		return fmt.Errorf("Create ComputeService error: %v", err)
+	client, clientErr := gcp.getServiceClient(ctx)
+	if clientErr != nil {
+		return fmt.Errorf("could not create client %v", clientErr)
+	}
+	serviceusageService, serviceusageServiceErr := serviceusage.New(client)
+	if serviceusageServiceErr != nil {
+		return fmt.Errorf("could not create service usage service %v", serviceusageServiceErr)
 	}
 
 	enabledApis := []string{
@@ -688,19 +684,6 @@
 		if opErr != nil {
 			return fmt.Errorf("could not enable API service %v: %v", api, opErr)
 		}
-=======
-	client, clientErr := gcp.getServiceClient(ctx)
-	if clientErr != nil {
-		return fmt.Errorf("could not create client %v", clientErr)
-	}
-	serviceusageService, serviceusageServiceErr := serviceusage.New(client)
-	if serviceusageServiceErr != nil {
-		return fmt.Errorf("could not create service usage service %v", serviceusageServiceErr)
-	}
-	_, opErr := serviceusageService.Services.Enable("deploymentmanager.googleapis.com", &serviceusage.EnableServiceRequest{}).Context(ctx).Do()
-	if opErr != nil {
-		return fmt.Errorf("could not enable deploymentmanager %v", opErr)
->>>>>>> d43ea0cd
 	}
 	return nil
 }
@@ -722,7 +705,7 @@
 	if createConfigErr != nil {
 		return fmt.Errorf("cannot create config file app.yaml in %v", gcp.GcpApp.Spec.AppDir)
 	}
-<<<<<<< HEAD
+
 	if !gcp.GcpApp.Spec.SkipInitProject {
 		log.Infof("Not skipping GCP project init, running gcpInitProject.")
 		initProjectErr := gcp.gcpInitProject()
@@ -730,13 +713,6 @@
 			return fmt.Errorf("cannot init gcp project %v", initProjectErr)
 		}
 	}
-=======
-
-	initProjectErr := gcp.gcpInitProject()
-	if initProjectErr != nil {
-		return fmt.Errorf("cannot init gcp project %v", initProjectErr)
-	}
-
->>>>>>> d43ea0cd
+
 	return nil
 }
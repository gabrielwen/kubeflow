--- conflicted
+++ resolved
@@ -25,15 +25,9 @@
 	clientcmdapi "k8s.io/client-go/tools/clientcmd/api"
 	"os"
 	"path/filepath"
-<<<<<<< HEAD
-	// NO_DEBUG
-	"plugin"
-	// NO_DEBUG //
-=======
 	/* PLUGINS
 	"plugin"
 	/* PLUGINS */
->>>>>>> 23cab725
 	"regexp"
 	"strings"
 )
@@ -89,7 +83,6 @@
 	Init(options map[string]interface{}) error
 }
 
-<<<<<<< HEAD
 type Platform string
 
 const (
@@ -103,19 +96,11 @@
 	Children map[Platform]KfApp
 }
 
-func LoadPlatform(options map[string]interface{}) (KfApp, error) {
-	// NO_DEBUG
-	platform := options[string(PLATFORM)].(string)
-	plugindir := os.Getenv("PLUGINS_ENVIRONMENT")
-	// remove '-'s
-	pluginpath := filepath.Join(plugindir, strings.Replace(platform, "-", "", -1)+".so")
-=======
 func LoadPlatform(options map[string]interface{}) (KfApp, error) {
 	/* PLUGINS
 	platform := options[string(PLATFORM)].(string)
 	plugindir := os.Getenv("PLUGINS_ENVIRONMENT")
 	pluginpath := filepath.Join(plugindir, platform+".so")
->>>>>>> 23cab725
 	p, err := plugin.Open(pluginpath)
 	if err != nil {
 		return nil, fmt.Errorf("could not load plugin %v for platform %v Error %v", pluginpath, platform, err)
@@ -126,17 +111,10 @@
 		return nil, fmt.Errorf("could not find symbol %v for platform %v Error %v", symName, platform, symbolErr)
 	}
 	return symbol.(func(map[string]interface{}) KfApp)(options), nil
-<<<<<<< HEAD
-	// NO_DEBUG //
-	/* DEBUG
-	return nil, fmt.Errorf("could not load platform")
-	-DEBUG */
-=======
 	/* PLUGINS */
 	// STATIC
 	return nil, fmt.Errorf("could not load platform")
 	// -STATIC //
->>>>>>> 23cab725
 }
 
 func KubeConfigPath() string {

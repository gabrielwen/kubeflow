// Copyright 2018 The Kubeflow Authors
//
// Licensed under the Apache License, Version 2.0 (the "License");
// you may not use this file except in compliance with the License.
// You may obtain a copy of the License at
//
//     http://www.apache.org/licenses/LICENSE-2.0
//
// Unless required by applicable law or agreed to in writing, software
// distributed under the License is distributed on an "AS IS" BASIS,
// WITHOUT WARRANTIES OR CONDITIONS OF ANY KIND, either express or implied.
// See the License for the specific language governing permissions and
// limitations under the License.

// Package apps contains apps API versions
package apps

import (
	"fmt"
	log "github.com/sirupsen/logrus"
	"io"
	"k8s.io/client-go/kubernetes"
	"k8s.io/client-go/rest"
	"k8s.io/client-go/tools/clientcmd"
	clientcmdapi "k8s.io/client-go/tools/clientcmd/api"
	"os"
	"path/filepath"
	/* PLUGINS
	"plugin"
	/* PLUGINS */
	"regexp"
	"strings"
)

const (
	DefaultNamespace = "kubeflow"
	DefaultPlatform  = "ksonnet"
	// TODO: find the latest tag dynamically
<<<<<<< HEAD
	DefaultVersion  = "v0.4.1"
	DefaultGitRepo  = "https://github.com/gabrielwen/kubeflow/tarball"
	KfConfigFile    = "app.yaml"
	DefaultCacheDir = ".cache"
	GcpConfigDir    = "bootstrap/config"
	GcpIapConfig    = "kfctl_iap.yaml"
	GcpBasicAuth    = "kfctl_basic_auth.yaml"
=======
	DefaultVersion  = "master"
	DefaultGitRepo  = "https://github.com/kubeflow/kubeflow/tarball"
	KfConfigFile    = "app.yaml"
	DefaultCacheDir = ".cache"
	DefaultZone     = "us-east1-d"
>>>>>>> 61070522
)

type ResourceEnum string

const (
	ALL      ResourceEnum = "all"
	K8S      ResourceEnum = "k8s"
	PLATFORM ResourceEnum = "platform"
	NONE     ResourceEnum = "none"
)

type CliOption string

const (
<<<<<<< HEAD
	EMAIL                 CliOption = "email"
	IPNAME                CliOption = "ipName"
	HOSTNAME              CliOption = "hostname"
	MOUNT_LOCAL           CliOption = "mount-local"
	DEBUG                 CliOption = "debug"
	SKIP_INIT_GCP_PROJECT CliOption = "skip-init-gcp-project"
	VERBOSE               CliOption = "verbose"
	NAMESPACE             CliOption = "namespace"
	VERSION               CliOption = "version"
	REPO                  CliOption = "repo"
	PROJECT               CliOption = "project"
	APPNAME               CliOption = "appname"
	APPDIR                CliOption = "appDir"
	KAPP                  CliOption = "KApp"
	DATA                  CliOption = "Data"
	ZONE                  CliOption = "zone"
	GKE_API_VERSION       CliOption = "gke_api_version"
	USE_BASIC_AUTH        CliOption = "use_basic_auth"
	// TODO(gabrielwen): Expose this as CLI flag?
	DEFAULT_CONFIG CliOption = "default_config"
=======
	EMAIL       CliOption = "email"
	IPNAME      CliOption = "ipName"
	HOSTNAME    CliOption = "hostname"
	MOUNT_LOCAL CliOption = "mount-local"
	DEBUG       CliOption = "debug"
	VERBOSE     CliOption = "verbose"
	NAMESPACE   CliOption = "namespace"
	VERSION     CliOption = "version"
	REPO        CliOption = "repo"
	PROJECT     CliOption = "project"
	APPNAME     CliOption = "appname"
	APPDIR      CliOption = "appDir"
	KAPP        CliOption = "KApp"
	DATA        CliOption = "Data"
	ZONE        CliOption = "zone"
>>>>>>> 61070522
)

//
// KfApp provides a common
// API for platforms like ksonnet, gcp, minikube, docker-for-desktop, etc.
// They all implementation the API below
//
type KfApp interface {
	Apply(resources ResourceEnum, options map[string]interface{}) error
	Delete(resources ResourceEnum, options map[string]interface{}) error
	Generate(resources ResourceEnum, options map[string]interface{}) error
	Init(options map[string]interface{}) error
}

type Platform string

const (
	DOCKER_FOR_DESKTOP Platform = "docker-for-desktop"
	GCP                Platform = "gcp"
	KSONNET            Platform = "ksonnet"
	MINIKUBE           Platform = "minikube"
)

type FullKfApp struct {
	Children map[Platform]KfApp
}

func LoadPlatform(options map[string]interface{}) (KfApp, error) {
	/* PLUGINS
	platform := options[string(PLATFORM)].(string)
	platform = strings.Replace(platform, "-", "", -1)
	plugindir := os.Getenv("PLUGINS_ENVIRONMENT")
	pluginpath := filepath.Join(plugindir, platform+".so")
	p, err := plugin.Open(pluginpath)
	if err != nil {
		return nil, fmt.Errorf("could not load plugin %v for platform %v Error %v", pluginpath, platform, err)
	}
	symName := "GetKfApp"
	symbol, symbolErr := p.Lookup(symName)
	if symbolErr != nil {
		return nil, fmt.Errorf("could not find symbol %v for platform %v Error %v", symName, platform, symbolErr)
	}
	return symbol.(func(map[string]interface{}) KfApp)(options), nil
	/* PLUGINS */
	// STATIC
	return nil, fmt.Errorf("could not load platform")
	// -STATIC //
}

func KubeConfigPath() string {
	kubeconfigEnv := os.Getenv("KUBECONFIG")
	if kubeconfigEnv == "" {
		home := os.Getenv("HOMEDRIVE") + os.Getenv("HOMEPATH")
		if home == "" {
			for _, h := range []string{"HOME", "USERPROFILE"} {
				if home = os.Getenv(h); home != "" {
					break
				}
			}
		}
		kubeconfigPath := filepath.Join(home, ".kube", "config")
		return kubeconfigPath
	}
	return kubeconfigEnv
}

// BuildOutOfClusterConfig returns k8s config
func BuildOutOfClusterConfig() (*rest.Config, error) {
	loadingRules := clientcmd.NewDefaultClientConfigLoadingRules()
	loadingRules.ExplicitPath = KubeConfigPath()
	config, err := clientcmd.NewNonInteractiveDeferredLoadingClientConfig(
		loadingRules, &clientcmd.ConfigOverrides{}).ClientConfig()
	if err != nil {
		return nil, err
	}
	return config, nil
}

func ServerVersion() (host string, version string, err error) {
	restApi, err := BuildOutOfClusterConfig()
	if err != nil {
		return "", "", fmt.Errorf("couldn't build out-of-cluster config. Error: %v", err)
	}
	clnt, clntErr := kubernetes.NewForConfig(restApi)
	if clntErr != nil {
		return "", "", fmt.Errorf("couldn't get clientset. Error: %v", err)
	}
	serverVersion, serverVersionErr := clnt.ServerVersion()
	if serverVersionErr != nil {
		return "", "", fmt.Errorf("couldn't get server version info. Error: %v", serverVersionErr)
	}
	re := regexp.MustCompile("^v[0-9]+.[0-9]+.[0-9]+")
	version = re.FindString(serverVersion.String())
	return restApi.Host, "version:" + version, nil
}

func GetClientConfig() (*clientcmdapi.Config, error) {
	kubeconfig := KubeConfigPath()
	config, configErr := clientcmd.LoadFromFile(kubeconfig)
	if configErr != nil {
		return nil, fmt.Errorf("could not load config Error: %v", configErr)

	}
	return config, nil
}

// GetClientOutOfCluster returns a k8s clientset to the request from outside of cluster
func GetClientOutOfCluster() (kubernetes.Interface, error) {
	config, err := BuildOutOfClusterConfig()
	if err != nil {
		log.Fatalf("Can not get kubernetes config: %v", err)
	}

	clientset, err := kubernetes.NewForConfig(config)
	if err != nil {
		log.Fatalf("Can not get kubernetes client: %v", err)
	}

	return clientset, nil
}

// capture replaces os.Stdout with a writer that buffers any data written
// to os.Stdout. Call the returned function to cleanup and get the data
// as a string.
func capture() func() (string, error) {
	r, w, err := os.Pipe()
	if err != nil {
		panic(err)
	}

	done := make(chan error, 1)

	save := os.Stdout
	os.Stdout = w

	var buf strings.Builder

	go func() {
		_, err := io.Copy(&buf, r)
		_ = r.Close()
		done <- err
	}()

	return func() (string, error) {
		os.Stdout = save
		_ = w.Close()
		err := <-done
		return buf.String(), err
	}
}<|MERGE_RESOLUTION|>--- conflicted
+++ resolved
@@ -36,21 +36,14 @@
 	DefaultNamespace = "kubeflow"
 	DefaultPlatform  = "ksonnet"
 	// TODO: find the latest tag dynamically
-<<<<<<< HEAD
-	DefaultVersion  = "v0.4.1"
-	DefaultGitRepo  = "https://github.com/gabrielwen/kubeflow/tarball"
+	DefaultVersion  = "master"
+	DefaultGitRepo  = "https://github.com/kubeflow/kubeflow/tarball"
 	KfConfigFile    = "app.yaml"
 	DefaultCacheDir = ".cache"
 	GcpConfigDir    = "bootstrap/config"
 	GcpIapConfig    = "kfctl_iap.yaml"
 	GcpBasicAuth    = "kfctl_basic_auth.yaml"
-=======
-	DefaultVersion  = "master"
-	DefaultGitRepo  = "https://github.com/kubeflow/kubeflow/tarball"
-	KfConfigFile    = "app.yaml"
-	DefaultCacheDir = ".cache"
 	DefaultZone     = "us-east1-d"
->>>>>>> 61070522
 )
 
 type ResourceEnum string
@@ -65,7 +58,6 @@
 type CliOption string
 
 const (
-<<<<<<< HEAD
 	EMAIL                 CliOption = "email"
 	IPNAME                CliOption = "ipName"
 	HOSTNAME              CliOption = "hostname"
@@ -86,23 +78,6 @@
 	USE_BASIC_AUTH        CliOption = "use_basic_auth"
 	// TODO(gabrielwen): Expose this as CLI flag?
 	DEFAULT_CONFIG CliOption = "default_config"
-=======
-	EMAIL       CliOption = "email"
-	IPNAME      CliOption = "ipName"
-	HOSTNAME    CliOption = "hostname"
-	MOUNT_LOCAL CliOption = "mount-local"
-	DEBUG       CliOption = "debug"
-	VERBOSE     CliOption = "verbose"
-	NAMESPACE   CliOption = "namespace"
-	VERSION     CliOption = "version"
-	REPO        CliOption = "repo"
-	PROJECT     CliOption = "project"
-	APPNAME     CliOption = "appname"
-	APPDIR      CliOption = "appDir"
-	KAPP        CliOption = "KApp"
-	DATA        CliOption = "Data"
-	ZONE        CliOption = "zone"
->>>>>>> 61070522
 )
 
 //

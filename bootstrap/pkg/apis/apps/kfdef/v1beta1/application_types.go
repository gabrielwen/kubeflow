// Copyright 2018 The Kubeflow Authors
//
// Licensed under the Apache License, Version 2.0 (the "License");
// you may not use this file except in compliance with the License.
// You may obtain a copy of the License at
//
//     http://www.apache.org/licenses/LICENSE-2.0
//
// Unless required by applicable law or agreed to in writing, software
// distributed under the License is distributed on an "AS IS" BASIS,
// WITHOUT WARRANTIES OR CONDITIONS OF ANY KIND, either express or implied.
// See the License for the specific language governing permissions and
// limitations under the License.

package v1beta1

import (
	"fmt"
	"github.com/ghodss/yaml"
	kfapis "github.com/kubeflow/kfctl/v3/pkg/apis"
	log "github.com/sirupsen/logrus"
	"k8s.io/api/core/v1"
	metav1 "k8s.io/apimachinery/pkg/apis/meta/v1"
	"k8s.io/apimachinery/pkg/runtime"
	"strings"
)

const (
	KfConfigFile = "app.yaml"

	// Used for populating plugin missing errors and identifying those
	// errors.
	pluginNotFoundErrPrefix = "Missing plugin"

	// Used for populating plugin missing errors and identifying those
	// errors.
	conditionNotFoundErrPrefix = "Missing condition"
)

// +k8s:deepcopy-gen:interfaces=k8s.io/apimachinery/pkg/runtime.Object

// KfDef is the Schema for the applications API
// +k8s:openapi-gen=true
type KfDef struct {
	metav1.TypeMeta   `json:",inline"`
	metav1.ObjectMeta `json:"metadata,omitempty"`

	Spec   KfDefSpec   `json:"spec,omitempty"`
	Status KfDefStatus `json:"status,omitempty"`
}

// +k8s:deepcopy-gen:interfaces=k8s.io/apimachinery/pkg/runtime.Object

// KfDefList contains a list of KfDef
type KfDefList struct {
	metav1.TypeMeta `json:",inline"`
	metav1.ListMeta `json:"metadata,omitempty"`
	Items           []KfDef `json:"items"`
}

type KfDefSpec struct {
	Applications []Application `json:"applications,omitempty"`
	Plugins      []Plugin      `json:"plugins,omitempty"`
	Secrets      []Secret      `json:"secrets,omitempty"`
	Repos        []Repo        `json:"repos,omitempty"`
}

// Application defines an application to install
type Application struct {
	Name            string           `json:"name,omitempty"`
	KustomizeConfig *KustomizeConfig `json:"kustomizeConfig,omitempty"`
}

type KustomizeConfig struct {
	RepoRef    *RepoRef    `json:"repoRef,omitempty"`
	Overlays   []string    `json:"overlays,omitempty"`
	Parameters []NameValue `json:"parameters,omitempty"`
}

type RepoRef struct {
	Name string `json:"name,omitempty"`
	Path string `json:"path,omitempty"`
}

type NameValue struct {
	Name  string `json:"name,omitempty"`
	Value string `json:"value,omitempty"`
}

// Plugin can be used to customize the generation and deployment of Kubeflow
type Plugin struct {
	metav1.TypeMeta   `json:",inline"`
	metav1.ObjectMeta `json:"metadata,omitempty"`

	Spec *runtime.RawExtension `json:"spec,omitempty"`
}

// Secret provides information about secrets needed to configure Kubeflow.
// Secrets can be provided via references.
type Secret struct {
	Name         string        `json:"name,omitempty"`
	SecretSource *SecretSource `json:"secretSource,omitempty"`
}

type SecretSource struct {
	LiteralSource *LiteralSource `json:"literalSource,omitempty"`
	EnvSource     *EnvSource     `json:"envSource,omitempty"`
}

type LiteralSource struct {
	Value string `json:"value,omitempty"`
}

type EnvSource struct {
	Name string `json:"Name,omitempty"`
}

// SecretRef is a reference to a secret
type SecretRef struct {
	// Name of the secret
	Name string `json:"name,omitempty"`
}

// Repo provides information about a repository providing config (e.g. kustomize packages,
// Deployment manager configs, etc...)
type Repo struct {
	// Name is a name to identify the repository.
	Name string `json:"name,omitempty"`
	// URI where repository can be obtained.
	// Can use any URI understood by go-getter:
	// https://github.com/hashicorp/go-getter/blob/master/README.md#installation-and-usage
	URI string `json:"uri,omitempty"`
}

// KfDefStatus defines the observed state of KfDef
type KfDefStatus struct {
	Conditions []KfDefCondition `json:"conditions,omitempty" patchStrategy:"merge" patchMergeKey:"type"`
	// ReposCache is used to cache information about local caching of the URIs.
	ReposCache []RepoCache `json:"reposCache,omitempty"`
}

type RepoCache struct {
	Name      string `json:"name,omitempty"`
	LocalPath string `json:"localPath,string"`
}

type KfDefConditionType string

const (
	// KfAvailable means Kubeflow is serving.
	KfAvailable KfDefConditionType = "Available"

	// KfDegraded means functionality of Kubeflow is limited.
	KfDegraded KfDefConditionType = "Degraded"

	// Plugin conditions.
	KfAWSPluginSucceeded             KfDefConditionType = "AWSPluginSucceeded"
	KfExistingArriktoPluginSucceeded KfDefConditionType = "ExistingArriktoPluginSucceeded"
	KfGCPPluginSucceeded             KfDefConditionType = "GCPPluginSucceeded"
	KfMinikubePluginSucceeded        KfDefConditionType = "MinikubePluginSucceeded"

	// Conditions indicating plugin.Apply is failed permanently and unable to recover.
	KfAWSPluginFailed             KfDefConditionType = "AWSPluginFailed"
	KfExistingArriktoPluginFailed KfDefConditionType = "ExistingArriktoPluginFailed"
	KfGCPPluginFailed             KfDefConditionType = "GCPPluginFailed"
	KfMinikubePluginFailed        KfDefConditionType = "MinikubePluginFailed"
)

type KfDefConditionReason string

const (
	// InvalidKfDefSpecReason indicates the KfDef was not valid.
	InvalidKfDefSpecReason KfDefConditionReason = "InvalidKfDefSpec"
)

type KfDefCondition struct {
	// Type of deployment condition.
	Type KfDefConditionType `json:"type"`
	// Status of the condition, one of True, False, Unknown.
	Status v1.ConditionStatus `json:"status"`
	// The last time this condition was updated.
	LastUpdateTime metav1.Time `json:"lastUpdateTime,omitempty"`
	// Last time the condition transitioned from one status to another.
	LastTransitionTime metav1.Time `json:"lastTransitionTime,omitempty"`
	// The reason for the condition's last transition.
	Reason string `json:"reason,omitempty"`
	// A human readable message indicating details about the transition.
	Message string `json:"message,omitempty"`
}

func kindToCondition(kind string, failedCondition bool) (KfDefConditionType, error) {
	// TODO(gabrielwen): Use kind enum.
	mapper := map[string][]KfDefConditionType{
		"KfAwsPlugin": []KfDefConditionType{
			KfAWSPluginSucceeded,
			KfAWSPluginFailed,
		},
		"KfGcpPlugin": []KfDefConditionType{
			KfGCPPluginSucceeded,
			KfGCPPluginFailed,
		},
		"KfMinikubePlugin": []KfDefConditionType{
			KfMinikubePluginSucceeded,
			KfMinikubePluginFailed,
		},
		"KfExistingArriktoPlugin": []KfDefConditionType{
			KfExistingArriktoPluginSucceeded,
			KfExistingArriktoPluginFailed,
		},
	}

	conds, ok := mapper[kind]
	if ok {
		if failedCondition {
			return conds[1], nil
		} else {
			return conds[0], nil
		}
	} else {
		return "", &kfapis.KfError{
			Code:    int(kfapis.INVALID_ARGUMENT),
			Message: fmt.Sprintf("Unknown plugin kind: %v", kind),
		}
	}
}

// GetPluginSpec will try to unmarshal the spec for the specified plugin to the supplied
// interface. Returns an error if the plugin isn't defined or if there is a problem
// unmarshaling it.
func (d *KfDef) GetPluginSpec(pluginName string, s interface{}) error {
	for _, p := range d.Spec.Plugins {
		// TODO(gabrielwen): Use condition type to find plugin status.
		// if p.Name != pluginName {
		// 	continue
		// }

		// To deserialize it to a specific type we need to first serialize it to bytes
		// and then unserialize it.
		specBytes, err := yaml.Marshal(p.Spec)

		if err != nil {
			msg := fmt.Sprintf("Could not marshal plugin %v args; error %v", pluginName, err)
			log.Errorf(msg)
			return &kfapis.KfError{
				Code:    int(kfapis.INVALID_ARGUMENT),
				Message: msg,
			}
		}

		err = yaml.Unmarshal(specBytes, s)

		if err != nil {
			msg := fmt.Sprintf("Could not unmarshal plugin %v to the provided type; error %v", pluginName, err)
			log.Errorf(msg)
			return &kfapis.KfError{
				Code:    int(kfapis.INTERNAL_ERROR),
				Message: msg,
			}
		}
		return nil
	}

	return &kfapis.KfError{
		Code:    int(kfapis.NOT_FOUND),
		Message: fmt.Sprintf("%v %v", pluginNotFoundErrPrefix, pluginName),
	}
}

// Sets condition and status to KfDef.
func (d *KfDef) SetCondition(condType KfDefConditionType,
	status v1.ConditionStatus,
	reason string,
	message string) {
	now := metav1.Now()
	cond := KfDefCondition{
		Type:               condType,
		Status:             status,
		LastUpdateTime:     now,
		LastTransitionTime: now,
		Reason:             reason,
		Message:            message,
	}

	for i := range d.Status.Conditions {
		if d.Status.Conditions[i].Type != condType {
			continue
		}
		if d.Status.Conditions[i].Status == status {
			cond.LastTransitionTime = d.Status.Conditions[i].LastTransitionTime
		}
		d.Status.Conditions[i] = cond
		return
	}
	d.Status.Conditions = append(d.Status.Conditions, cond)
}

// Gets condition from KfDef.
func (d *KfDef) GetCondition(condType KfDefConditionType) (*KfDefCondition, error) {
	for i := range d.Status.Conditions {
		if d.Status.Conditions[i].Type == condType {
			return &d.Status.Conditions[i], nil
		}
	}
	return nil, &kfapis.KfError{
		Code:    int(kfapis.NOT_FOUND),
		Message: fmt.Sprintf("%v %v", conditionNotFoundErrPrefix, condType),
	}
}

<<<<<<< HEAD
// Check if a plugin is finished.
func (d *KfDef) IsPluginFinished(pluginKind string) bool {
	condType, err := kindToCondition(pluginKind, false)
	if err != nil {
		log.Warnf("error when looking for plugin condition type: %v", err)
		return false
	}
	cond, err := d.GetCondition(condType)
	if err != nil {
		log.Warnf("error when getting condition info: %v", err)
		return false
	}
	return cond.Status == v1.ConditionTrue
}

// Set a plugin as finished.
func (d *KfDef) SetPluginFinished(pluginKind string, msg string) {
	condType, err := kindToCondition(pluginKind, false)
	if err != nil {
		log.Warnf("error when looking for plugin condition type: %v", err)
		return
	}

	d.SetCondition(condType, v1.ConditionTrue, "", msg)
}

func (d *KfDef) IsPluginFailed(pluginKind string) bool {
	condType, err := kindToCondition(pluginKind, true)
	if err != nil {
		log.Warnf("error when looking for plugin condition type: %v", err)
		return false
	}
	cond, err := d.GetCondition(condType)
	if err != nil {
		if IsConditionNotFound(err) {
			return false
		}
		log.Warnf("error when getting condition info: %v", err)
		return false
	}
	return cond.Status == v1.ConditionTrue
}

func (d *KfDef) SetPluginFailed(pluginKind string, msg string) {
	condType, err := kindToCondition(pluginKind, true)
	if err != nil {
		log.Warnf("error when looking for plugin condition type: %v", err)
		return
	}

	d.SetCondition(condType, v1.ConditionTrue, "", msg)
=======
// SetPluginSpec sets the requested parameter. The plugin is added if it doesn't already exist.
func (d *KfDef) SetPluginSpec(pluginName string, spec interface{}) error {
	// Convert spec to RawExtension
	r := &runtime.RawExtension{}

	// To deserialize it to a specific type we need to first serialize it to bytes
	// and then unserialize it.
	specBytes, err := yaml.Marshal(spec)

	if err != nil {
		msg := fmt.Sprintf("Could not marshal spec; error %v", err)
		log.Errorf(msg)
		return &kfapis.KfError{
			Code:    int(kfapis.INVALID_ARGUMENT),
			Message: msg,
		}
	}

	err = yaml.Unmarshal(specBytes, r)

	if err != nil {
		msg := fmt.Sprintf("Could not unmarshal plugin to RawExtension; error %v", err)
		log.Errorf(msg)
		return &kfapis.KfError{
			Code:    int(kfapis.INTERNAL_ERROR),
			Message: msg,
		}
	}

	index := -1

	for i, p := range d.Spec.Plugins {
		if p.Name == pluginName {
			index = i
			break
		}
	}

	if index == -1 {
		// Plugin in doesn't exist so add it
		log.Infof("Adding plugin %v", pluginName)

		p := Plugin{}
		p.Name = pluginName
		d.Spec.Plugins = append(d.Spec.Plugins, p)

		index = len(d.Spec.Plugins) - 1
	}

	d.Spec.Plugins[index].Spec = r
	return nil
>>>>>>> 7a74c875
}

func IsPluginNotFound(e error) bool {
	if e == nil {
		return false
	}
	err, ok := e.(*kfapis.KfError)
	return ok && err.Code == int(kfapis.NOT_FOUND) && strings.HasPrefix(err.Message, pluginNotFoundErrPrefix)
}

func IsConditionNotFound(e error) bool {
	if e == nil {
		return false
	}
	err, ok := e.(*kfapis.KfError)
	return ok && err.Code == int(kfapis.NOT_FOUND) &&
		strings.HasPrefix(err.Message, conditionNotFoundErrPrefix)
}<|MERGE_RESOLUTION|>--- conflicted
+++ resolved
@@ -307,7 +307,6 @@
 	}
 }
 
-<<<<<<< HEAD
 // Check if a plugin is finished.
 func (d *KfDef) IsPluginFinished(pluginKind string) bool {
 	condType, err := kindToCondition(pluginKind, false)
@@ -359,7 +358,8 @@
 	}
 
 	d.SetCondition(condType, v1.ConditionTrue, "", msg)
-=======
+}
+
 // SetPluginSpec sets the requested parameter. The plugin is added if it doesn't already exist.
 func (d *KfDef) SetPluginSpec(pluginName string, spec interface{}) error {
 	// Convert spec to RawExtension
@@ -411,7 +411,6 @@
 
 	d.Spec.Plugins[index].Spec = r
 	return nil
->>>>>>> 7a74c875
 }
 
 func IsPluginNotFound(e error) bool {

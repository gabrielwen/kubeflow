/*
Copyright The Kubernetes Authors.

Licensed under the Apache License, Version 2.0 (the "License");
you may not use this file except in compliance with the License.
You may obtain a copy of the License at

    http://www.apache.org/licenses/LICENSE-2.0

Unless required by applicable law or agreed to in writing, software
distributed under the License is distributed on an "AS IS" BASIS,
WITHOUT WARRANTIES OR CONDITIONS OF ANY KIND, either express or implied.
See the License for the specific language governing permissions and
limitations under the License.
*/

package gcp

import (
	"encoding/base64"
	"fmt"
	"github.com/cenkalti/backoff"
	"github.com/deckarep/golang-set"
	"github.com/ghodss/yaml"
	bootstrap "github.com/kubeflow/kubeflow/bootstrap/cmd/bootstrap/app"
	configtypes "github.com/kubeflow/kubeflow/bootstrap/config"
	kftypes "github.com/kubeflow/kubeflow/bootstrap/pkg/apis/apps"
	kfdefs "github.com/kubeflow/kubeflow/bootstrap/pkg/apis/apps/kfdef/v1alpha1"
	"github.com/kubeflow/kubeflow/bootstrap/pkg/utils"
	log "github.com/sirupsen/logrus"
	"golang.org/x/crypto/bcrypt"
	"golang.org/x/net/context"
	"golang.org/x/oauth2"
	"golang.org/x/oauth2/google"
	gke "google.golang.org/api/container/v1"
	"google.golang.org/api/deploymentmanager/v2"
	"google.golang.org/api/googleapi"
	"google.golang.org/api/iam/v1"
	"google.golang.org/api/serviceusage/v1"
	"io"
	"io/ioutil"
	"k8s.io/api/core/v1"
	rbacv1 "k8s.io/api/rbac/v1"
	metav1 "k8s.io/apimachinery/pkg/apis/meta/v1"
	clientset "k8s.io/client-go/kubernetes"
<<<<<<< HEAD
	"k8s.io/client-go/rest"
	"math/rand"
=======
>>>>>>> 7a119cb8
	"net/http"
	"os"
	"os/exec"
	"path"
	"path/filepath"
	"regexp"
	"strconv"
	"strings"
	"time"
)

// TODO: golint complains that we should not use all capital var name.
const (
	GCP_CONFIG        = "gcp_config"
	K8S_SPECS         = "k8s_specs"
	CONFIG_FILE       = "cluster-kubeflow.yaml"
	STORAGE_FILE      = "storage-kubeflow.yaml"
	NETWORK_FILE      = "network.yaml"
	GCFS_FILE         = "gcfs.yaml"
	ISTIO_DIR         = "istio"
	ADMIN_SECRET_NAME = "admin-gcp-sa"
	USER_SECRET_NAME  = "user-gcp-sa"
	KUBEFLOW_OAUTH    = "kubeflow-oauth"
	IMPORTS           = "imports"
	PATH              = "path"
	CLIENT_ID         = "CLIENT_ID"
	CLIENT_SECRET     = "CLIENT_SECRET"
	BASIC_AUTH_SECRET = "kubeflow-login"
)

// The namespace for Istio
const IstioNamespace = "istio-system"

// Gcp implements KfApp Interface
// It includes the KsApp along with additional Gcp types
type Gcp struct {
	kfdefs.KfDef
}

// GetKfApp returns the gcp kfapp. It's called by coordinator.GetKfApp
func GetKfApp(kfdef *kfdefs.KfDef) kftypes.KfApp {
	_gcp := &Gcp{
		KfDef: *kfdef,
	}
	return _gcp
}

func getSA(name string, nameSuffix string, project string) string {
	return fmt.Sprintf("%v-%v@%v.iam.gserviceaccount.com", name, nameSuffix, project)
}

// if --email is not supplied try and the get account info using gmail
func GetAccount() (string, error) {
	output, err := exec.Command("gcloud", "config", "get-value", "account").Output()
	if err != nil {
		return "", fmt.Errorf("could not call 'gcloud config get-value account': %v", err)
	}
	account := string(output)
	return strings.TrimSpace(account), nil
}

func (gcp *Gcp) writeConfigFile() error {
	buf, bufErr := yaml.Marshal(gcp)
	if bufErr != nil {
		return bufErr
	}
	cfgFilePath := filepath.Join(gcp.Spec.AppDir, kftypes.KfConfigFile)
	cfgFilePathErr := ioutil.WriteFile(cfgFilePath, buf, 0644)
	if cfgFilePathErr != nil {
		return cfgFilePathErr
	}
	return nil
}

// Simple deploymentmanager.TargetConfiguration factory method. This method assumes imported paths
// are all within the same filesystem. From gcloud CLI source codes it appears URL is a possible
// option. We might need to update this method or find a way to work with Python source code from
// gcloud.
func generateTarget(configPath string) (*deploymentmanager.TargetConfiguration, error) {
	if !filepath.IsAbs(configPath) {
		if p, err := filepath.Abs(configPath); err != nil {
			return nil, fmt.Errorf("Getting absolute path error: %v", err)
		} else {
			configPath = p
		}
	}
	log.Infof("Reading config file: %v", configPath)
	configBuf, bufErr := ioutil.ReadFile(configPath)
	if bufErr != nil {
		return nil, fmt.Errorf("Reading config file error: %v", bufErr)
	}
	targetConfig := &deploymentmanager.TargetConfiguration{
		Config: &deploymentmanager.ConfigFile{
			Content: string(configBuf),
		},
	}

	var config map[string]interface{}
	if err := yaml.Unmarshal(configBuf, &config); err != nil {
		return nil, fmt.Errorf("Unable to read YAML: %v", err)
	}
	if _, ok := config[IMPORTS]; !ok {
		return targetConfig, nil
	}

	entries := config[IMPORTS].([]interface{})
	dirName := filepath.Dir(configPath)
	for _, entry := range entries {
		entryMap := entry.(map[string]interface{})
		if _, ok := entryMap[PATH]; !ok {
			continue
		}
		importPath := entryMap[PATH].(string)
		if !filepath.IsAbs(importPath) {
			importPath = path.Join(dirName, importPath)
		}
		log.Infof("Reading import file: %v", importPath)
		if buf, err := ioutil.ReadFile(importPath); err == nil {
			targetConfig.Imports = append(targetConfig.Imports, &deploymentmanager.ImportFile{
				Name:    entryMap[PATH].(string),
				Content: string(buf),
			})
		} else {
			return nil, fmt.Errorf("error reading import file: %v", err)
		}
	}
	return targetConfig, nil
}

func (gcp *Gcp) getK8sClientset(ctx context.Context) (*clientset.Clientset, error) {
	cluster, err := utils.GetClusterInfo(ctx, gcp.Spec.Project,
		gcp.Spec.Zone, gcp.Name)
	if err != nil {
		return nil, fmt.Errorf("get Cluster error: %v", err)
	}
	config, err := utils.BuildConfigFromClusterInfo(ctx, cluster)
	if err != nil {
		return nil, fmt.Errorf("build ClientConfig error: %v", err)
	}

	return clientset.NewForConfig(config)
}

func blockingWait(project string, opName string, deploymentmanagerService *deploymentmanager.Service,
	ctx context.Context, logPrefix string) error {
	// Explicitly copy string to avoid memory leak.
	p := "" + project
	name := "" + opName
	return backoff.Retry(func() error {
		op, err := deploymentmanagerService.Operations.Get(p, name).Context(ctx).Do()

		if err != nil {
			return backoff.Permanent(fmt.Errorf("%v error: %v", logPrefix, err))
		}
		if op.Error != nil {
			for _, e := range op.Error.Errors {
				log.Errorf("%v error: %+v", logPrefix, e)
			}
		}
		if op.Status == "DONE" {
			if op.HttpErrorStatusCode > 0 {
				return backoff.Permanent(fmt.Errorf("%v error(%v): %v",
					logPrefix,
					op.HttpErrorStatusCode, op.HttpErrorMessage))
			}
			log.Infof("%v is finished: %v", logPrefix, op.Status)
			return nil
		}
		log.Warnf("%v status: %v (op = %v)", logPrefix, op.Status, op.Name)
		name = op.Name
		return fmt.Errorf("%v did not succeed; status: %v (op = %v)", logPrefix, op.Status, op.Name)
	}, backoff.NewExponentialBackOff())
}

func (gcp *Gcp) updateDeployment(deployment string, yamlfile string) error {
	appDir := gcp.Spec.AppDir
	gcpConfigDir := path.Join(appDir, GCP_CONFIG)
	ctx := context.Background()
	client, clientErr := google.DefaultClient(ctx, deploymentmanager.CloudPlatformScope)
	if clientErr != nil {
		return fmt.Errorf("Error getting DefaultClient: %v", clientErr)
	}
	deploymentmanagerService, err := deploymentmanager.New(client)
	if err != nil {
		return fmt.Errorf("Error creating deploymentmanagerService: %v", err)
	}
	filePath := filepath.Join(gcpConfigDir, yamlfile)
	dp := &deploymentmanager.Deployment{
		Name: deployment,
	}
	if target, targetErr := generateTarget(filePath); targetErr != nil {
		return targetErr
	} else {
		dp.Target = target
	}

	project := gcp.Spec.Project
	resp, err := deploymentmanagerService.Deployments.Get(project, deployment).Context(ctx).Do()
	if err == nil {
		dp.Fingerprint = resp.Fingerprint
		log.Infof("Updating deployment %v", deployment)
		op, updateErr := deploymentmanagerService.Deployments.Update(project, deployment, dp).Context(ctx).Do()
		if updateErr != nil {
			return fmt.Errorf("Update deployment error: %v", updateErr)
		}
		return blockingWait(project, op.Name, deploymentmanagerService, ctx,
			"Updating "+deployment)
	} else {
		log.Infof("Creating deployment %v", deployment)
		op, insertErr := deploymentmanagerService.Deployments.Insert(project, dp).Context(ctx).Do()
		if insertErr != nil {
			return fmt.Errorf("Insert deployment error: %v", insertErr)
		}
		return blockingWait(project, op.Name, deploymentmanagerService, ctx,
			"Creating "+deployment)
	}
}

func createNamespace(k8sClientset *clientset.Clientset, namespace string) error {
	log.Infof("Creating namespace: %v", namespace)
	_, err := k8sClientset.CoreV1().Namespaces().Get(namespace, metav1.GetOptions{})
	if err == nil {
		log.Infof("Namespace already exists...")
		return nil
	}
	log.Infof("Get namespace error: %v", err)
	_, err = k8sClientset.CoreV1().Namespaces().Create(
		&v1.Namespace{
			ObjectMeta: metav1.ObjectMeta{
				Name: namespace,
			},
		},
	)
	return err
}

func bindAdmin(k8sClientset *clientset.Clientset, user string) error {
	log.Infof("Binding admin role for %v ...", user)
	defaultAdmin := "default-admin"
	_, err := k8sClientset.RbacV1().ClusterRoleBindings().Get(defaultAdmin,
		metav1.GetOptions{
			TypeMeta: metav1.TypeMeta{
				APIVersion: "rbac.authorization.k8s.io/v1beta1",
				Kind:       "ClusterRoleBinding",
			},
		})

	binding := &rbacv1.ClusterRoleBinding{
		TypeMeta: metav1.TypeMeta{
			APIVersion: "rbac.authorization.k8s.io/v1beta1",
			Kind:       "ClusterRoleBinding",
		},
		ObjectMeta: metav1.ObjectMeta{
			Name: "default-admin",
		},
		RoleRef: rbacv1.RoleRef{
			APIGroup: "rbac.authorization.k8s.io",
			Kind:     "ClusterRole",
			Name:     "cluster-admin",
		},
		Subjects: []rbacv1.Subject{
			{
				Kind: rbacv1.UserKind,
				Name: user,
			},
		},
	}
	if err == nil {
		log.Infof("Updating default-admin...")
		_, err = k8sClientset.RbacV1().ClusterRoleBindings().Update(binding)
	} else {
		log.Infof("default-admin not found, creating...")
		_, err = k8sClientset.RbacV1().ClusterRoleBindings().Create(binding)
	}
	return err
}

func (gcp *Gcp) ConfigK8s() error {
	ctx := context.Background()
	k8sClientset, err := gcp.getK8sClientset(ctx)
	if err != nil {
		return err
	}
	if err = createNamespace(k8sClientset, gcp.Namespace); err != nil {
		return fmt.Errorf("Creating namespace error: %v", err)
	}
	if err = bindAdmin(k8sClientset, gcp.Spec.Email); err != nil {
		return fmt.Errorf("Binding user as admin error: %v", err)
	}

	return nil
}

func (gcp *Gcp) updateDM(resources kftypes.ResourceEnum) error {
	if err := gcp.updateDeployment(gcp.Name+"-storage", STORAGE_FILE); err != nil {
		return fmt.Errorf("could not update %v: %v", STORAGE_FILE, err)
	}
	if err := gcp.updateDeployment(gcp.Name, CONFIG_FILE); err != nil {
		return fmt.Errorf("could not update %v: %v", CONFIG_FILE, err)
	}
	if _, networkStatErr := os.Stat(path.Join(gcp.Spec.AppDir, NETWORK_FILE)); !os.IsNotExist(networkStatErr) {
		err := gcp.updateDeployment(gcp.Name+"-network", NETWORK_FILE)
		if err != nil {
			return fmt.Errorf("could not update %v: %v", NETWORK_FILE, err)
		}
	}
	if _, gcfsStatErr := os.Stat(path.Join(gcp.Spec.AppDir, GCFS_FILE)); !os.IsNotExist(gcfsStatErr) {
		err := gcp.updateDeployment(gcp.Name+"-gcfs", GCFS_FILE)
		if err != nil {
			return fmt.Errorf("could not update %v: %v", GCFS_FILE, err)
		}
	}

	policy, policyErr := utils.GetIamPolicy(gcp.Spec.Project)
	if policyErr != nil {
		return fmt.Errorf("GetIamPolicy error: %v", policyErr)
	}
	appDir := gcp.Spec.AppDir
	gcpConfigDir := path.Join(appDir, GCP_CONFIG)
	iamPolicy, iamPolicyErr := utils.ReadIamBindingsYAML(
		filepath.Join(gcpConfigDir, "iam_bindings.yaml"))
	if iamPolicyErr != nil {
		return fmt.Errorf("Read IAM policy YAML error: %v", iamPolicyErr)
	}
	utils.ClearIamPolicy(policy, iamPolicy)
	if err := utils.SetIamPolicy(gcp.Spec.Project, policy); err != nil {
		return fmt.Errorf("Set Cleared IamPolicy error: %v", err)
	}

	// Need to read policy again as latest Etag changed.
	newPolicy, policyErr := utils.GetIamPolicy(gcp.Spec.Project)
	if policyErr != nil {
		return fmt.Errorf("GetIamPolicy error: %v", policyErr)
	}
	utils.RewriteIamPolicy(newPolicy, iamPolicy)
	if err := utils.SetIamPolicy(gcp.Spec.Project, newPolicy); err != nil {
		return fmt.Errorf("Set New IamPolicy error: %v", err)
	}

	if err := gcp.ConfigK8s(); err != nil {
		return fmt.Errorf("Configure K8s is failed: %v", err)
	}

	ctx := context.Background()
	cluster, err := utils.GetClusterInfo(ctx, gcp.Spec.Project,
		gcp.Spec.Zone, gcp.Name)
	if err != nil {
		return fmt.Errorf("Get Cluster error: %v", err)
	}
	client, err := utils.BuildConfigFromClusterInfo(ctx, cluster)
	if err != nil {
		return fmt.Errorf("Build ClientConfig error: %v", err)
	}
	// Install Istio
	if gcp.Spec.UseIstio {
		log.Infof("Installing istio...")
		parentDir := path.Dir(gcp.Spec.Repo)
		err = bootstrap.CreateResourceFromFile(client, path.Join(parentDir, "dependencies/istio/install/crds.yaml"))
		if err != nil {
			log.Errorf("Failed to create istio CRD: %v", err)
			return err
		}
		err = bootstrap.CreateResourceFromFile(client, path.Join(parentDir, "dependencies/istio/install/istio-noauth.yaml"))
		if err != nil {
			log.Errorf("Failed to create istio manifest: %v", err)
			return err
		}
		err = bootstrap.CreateResourceFromFile(client, path.Join(parentDir, "dependencies/istio/kf-istio-resources.yaml"))
		if err != nil {
			log.Errorf("Failed to create kubeflow istio resource: %v", err)
			return err
		}
		log.Infof("Done installing istio.")
	}

	// TODO(#2604): Need to create a named context.
	cred_cmd := exec.Command("gcloud", "container", "clusters", "get-credentials",
		gcp.Name,
		"--zone="+gcp.Spec.Zone,
		"--project="+gcp.Spec.Project)
	cred_cmd.Stdout = os.Stdout
	log.Infof("Running get-credentials %v --zone=%v --project=%v ...", gcp.KfDef.Name,
		gcp.KfDef.Spec.Zone, gcp.KfDef.Spec.Project)
	if err := cred_cmd.Run(); err != nil {
		return fmt.Errorf("Error when running gcloud container clusters get-credentials: %v", err)
	}

	return nil
}

// Apply applies the gcp kfapp.
func (gcp *Gcp) Apply(resources kftypes.ResourceEnum) error {
	if gcp.KfDef.Spec.UseBasicAuth && (os.Getenv(kftypes.KUBEFLOW_USERNAME) == "" ||
		os.Getenv(kftypes.KUBEFLOW_PASSWORD) == "") {
		return fmt.Errorf("gcp apply needs ENV %v and %v set when using basic auth",
			kftypes.KUBEFLOW_USERNAME, kftypes.KUBEFLOW_PASSWORD)
	}
	// Update deployment manager
	updateDMErr := gcp.updateDM(resources)
	if updateDMErr != nil {
		return fmt.Errorf("gcp apply could not update deployment manager Error %v", updateDMErr)
	}
	// Insert secrets into the cluster
	secretsErr := gcp.createSecrets()
	if secretsErr != nil {
		return fmt.Errorf("gcp apply could not create secrets Error %v", secretsErr)
	}
	return nil
}

// Try to get information for the deployment. If returned, delete it.
func deleteDeployment(deploymentmanagerService *deploymentmanager.Service, ctx context.Context,
	project string, name string) error {
	_, err := deploymentmanagerService.Deployments.Get(project, name).Context(ctx).Do()
	if err != nil {
		e := err.(*googleapi.Error)
		if e.Code == 404 {
			// Don't treat not found deployment deletion as error to make kfctl delete idempotent.
			log.Infof("Deployment %v/%v is not found during deletion.", project, name)
			return nil
		} else {
			return fmt.Errorf("Deployment %v/%v has unexpected error: %v", project, name, err)
		}
	}

	op, err := deploymentmanagerService.Deployments.Delete(project, name).Context(ctx).Do()
	if err != nil {
		return fmt.Errorf("Gcp.Delete is failed for %v/%v: %v", project, name, err)
	}
	if err = blockingWait(project, op.Name, deploymentmanagerService, ctx,
		"Deleting "+name); err != nil {
		return fmt.Errorf("Gcp.Delete is failed for %v/%v: %v", project, name, err)
	}
	return nil
}

func (gcp *Gcp) Delete(resources kftypes.ResourceEnum) error {
	ctx := context.Background()
	client, err := google.DefaultClient(ctx, deploymentmanager.CloudPlatformScope)
	if err != nil {
		return fmt.Errorf("Error getting DefaultClient: %v", err)
	}
	deploymentmanagerService, err := deploymentmanager.New(client)
	if err != nil {
		return fmt.Errorf("Error creating deploymentmanagerService: %v", err)
	}

	// cluster and storage deployments are required to be deleted. network and gcfs deployments are optional.
	project := gcp.Spec.Project
	deletingDeployments := []string{
		gcp.Name,
	}
	if gcp.Spec.DeleteStorage {
		deletingDeployments = append(deletingDeployments, gcp.Name+"-storage")
	}
	if _, networkStatErr := os.Stat(path.Join(gcp.Spec.AppDir, NETWORK_FILE)); !os.IsNotExist(networkStatErr) {
		deletingDeployments = append(deletingDeployments, gcp.Name+"-network")
	}
	if _, gcfsStatErr := os.Stat(path.Join(gcp.Spec.AppDir, GCFS_FILE)); !os.IsNotExist(gcfsStatErr) {
		deletingDeployments = append(deletingDeployments, gcp.Name+"-gcfs")
	}

	for _, d := range deletingDeployments {
		if err = deleteDeployment(deploymentmanagerService, ctx, project, d); err != nil {
			return err
		}
	}

	policy, err := utils.GetIamPolicy(project)
	if err != nil {
		return fmt.Errorf("Error when getting IAM policy: %v", err)
	}
	saSet := mapset.NewSet(
		"serviceAccount:"+getSA(gcp.Name, "admin", project),
		"serviceAccount:"+getSA(gcp.Name, "user", project),
		"serviceAccount:"+getSA(gcp.Name, "vm", project))
	for idx, binding := range policy.Bindings {
		cleanedMembers := []string{}
		for _, member := range binding.Members {
			if saSet.Contains(member) {
				log.Infof("Removing %v from %v", member, binding.Role)
			} else {
				cleanedMembers = append(cleanedMembers, member)
			}
		}
		policy.Bindings[idx].Members = cleanedMembers
	}
	if err = utils.SetIamPolicy(project, policy); err != nil {
		return fmt.Errorf("Error when cleaning IAM policy: %v", err)
	}

	return nil
}

func (gcp *Gcp) copyFile(source string, dest string) error {
	from, err := os.Open(source)
	if err != nil {
		return fmt.Errorf("cannot create directory %v", err)
	}
	defer from.Close()
	to, err := os.OpenFile(dest, os.O_RDWR|os.O_CREATE, 0666)
	if err != nil {
		return fmt.Errorf("cannot create dest file %v  Error %v", dest, err)
	}
	defer to.Close()
	_, err = io.Copy(to, from)
	if err != nil {
		return fmt.Errorf("copy failed source %v dest %v Error %v", source, dest, err)
	}

	return nil
}

// Usage: a = setNameVal(a, "acmeEmail", gcp.Spec.Email, true), similar to append
func setNameVal(entries []configtypes.NameValue, name string, val string, required bool) []configtypes.NameValue {
	for i, nv := range entries {
		if nv.Name == name {
			log.Infof("Setting %v to %v", name, val)
			entries[i].Value = val
			return entries
		}
	}
	log.Infof("Appending %v as %v", name, val)
	entries = append(entries, configtypes.NameValue{
		Name:         name,
		Value:        val,
		InitRequired: required,
	})
	return entries
}

//TODO(#2515)
func (gcp *Gcp) replaceText(regex string, repl string, src []byte) []byte {
	re := regexp.MustCompile(regex)
	buf := re.ReplaceAll(src, []byte(repl))
	return buf
}

// TODO(#2515): Switch from string replacement to YAML config.
func (gcp *Gcp) generateDMConfigs() error {
	// TODO(gabrielwen): Use YAML support instead of string replacement.
	appDir := gcp.Spec.AppDir
	gcpConfigDir := path.Join(appDir, GCP_CONFIG)
	gcpConfigDirErr := os.MkdirAll(gcpConfigDir, os.ModePerm)
	if gcpConfigDirErr != nil {
		return fmt.Errorf("cannot create directory %v", gcpConfigDirErr)
	}
	repo := gcp.Spec.Repo
	parentDir := path.Dir(repo)
	sourceDir := path.Join(parentDir, "deployment/gke/deployment_manager_configs")
	files := []string{"cluster-kubeflow.yaml", "cluster.jinja", "cluster.jinja.schema",
		"storage-kubeflow.yaml", "storage.jinja", "storage.jinja.schema"}
	for _, file := range files {
		sourceFile := filepath.Join(sourceDir, file)
		destFile := filepath.Join(gcpConfigDir, file)
		copyErr := gcp.copyFile(sourceFile, destFile)
		if copyErr != nil {
			return fmt.Errorf("could not copy %v to %v Error %v", sourceFile, destFile, copyErr)
		}
	}
	from := filepath.Join(sourceDir, "iam_bindings_template.yaml")
	to := filepath.Join(gcpConfigDir, "iam_bindings.yaml")
	iamBindings := map[string]string{
		"from": from,
		"to":   to,
	}
	iamBindingsErr := gcp.copyFile(iamBindings["from"], iamBindings["to"])
	if iamBindingsErr != nil {
		return fmt.Errorf("could not copy iam_bindings Error %v", iamBindingsErr)
	}
	iamBindingsData, iamBindingsDataErr := ioutil.ReadFile(to) // just pass the file name
	if iamBindingsDataErr != nil {
		return fmt.Errorf("could not read %v Error %v", to, iamBindingsDataErr)
	}
	adminEmail := getSA(gcp.Name, "admin", gcp.Spec.Project)
	repl := "serviceAccount:" + adminEmail
	iamBindingsData = gcp.replaceText("set-kubeflow-admin-service-account", repl, iamBindingsData)
	userEmail := getSA(gcp.Name, "user", gcp.Spec.Project)
	repl = "serviceAccount:" + userEmail
	iamBindingsData = gcp.replaceText("set-kubeflow-user-service-account", repl, iamBindingsData)
	vmEmail := getSA(gcp.Name, "vm", gcp.Spec.Project)
	repl = "serviceAccount:" + vmEmail
	iamBindingsData = gcp.replaceText("set-kubeflow-vm-service-account", repl, iamBindingsData)
	iamEntry := "serviceAccount:" + gcp.Spec.Email
	re := regexp.MustCompile("iam.gserviceaccount.com")
	if !re.MatchString(gcp.Spec.Email) {
		iamEntry = "user:" + gcp.Spec.Email
	}
	iamBindingsData = gcp.replaceText("set-kubeflow-iap-account", iamEntry, iamBindingsData)
	srcErr := ioutil.WriteFile(to, iamBindingsData, 0644)
	if srcErr != nil {
		return fmt.Errorf("cound not write to %v Error %v", to, srcErr)
	}
	configFile := filepath.Join(gcpConfigDir, CONFIG_FILE)
	configFileData, configFileDataErr := ioutil.ReadFile(configFile)
	if configFileDataErr != nil {
		return fmt.Errorf("could not read %v Error %v", configFile, configFileDataErr)
	}
	storageFile := filepath.Join(gcpConfigDir, STORAGE_FILE)
	storageFileData, storageFileDataErr := ioutil.ReadFile(storageFile)
	if storageFileDataErr != nil {
		return fmt.Errorf("could not read %v Error %v", storageFile, storageFileDataErr)
	}
	configFileData = gcp.replaceText("SET_GKE_API_VERSION", kftypes.DefaultGkeApiVer, configFileData)
	repl = "zone: " + gcp.Spec.Zone
	configFileData = gcp.replaceText("zone: SET_THE_ZONE", repl, configFileData)
	storageFileData = gcp.replaceText("zone: SET_THE_ZONE", repl, storageFileData)
	repl = "users: [\"" + iamEntry + "\"]"
	configFileData = gcp.replaceText("users:", repl, configFileData)
	repl = "ipName: " + gcp.Spec.IpName
	configFileData = gcp.replaceText("ipName: kubeflow-ip", repl, configFileData)
	configFileErr := ioutil.WriteFile(configFile, configFileData, 0644)
	if configFileErr != nil {
		return fmt.Errorf("cound not write to %v Error %v", configFile, configFileErr)
	}
	repl = "createPipelinePersistentStorage: true"
	storageFileData = gcp.replaceText("createPipelinePersistentStorage: SET_CREATE_PIPELINE_PERSISTENT_STORAGE",
		repl, storageFileData)
	storageFileErr := ioutil.WriteFile(storageFile, storageFileData, 0644)
	if storageFileErr != nil {
		return fmt.Errorf("cound not write to %v Error %v", storageFile, storageFileErr)
	}
	return nil
}

func insertSecret(client *clientset.Clientset, secretName string, namespace string, data map[string][]byte) error {
	secret := &v1.Secret{
		ObjectMeta: metav1.ObjectMeta{
			Name:      secretName,
			Namespace: namespace,
		},
		Data: data,
	}
	_, err := client.CoreV1().Secrets(namespace).Create(secret)
	return err
}

// Create key for service account and write to GCP as secret.
func (gcp *Gcp) createGcpServiceAcctSecret(ctx context.Context, client *clientset.Clientset,
	email string, secretName string, namespace string) error {
	_, err := client.CoreV1().Secrets(namespace).Get(secretName, metav1.GetOptions{})
	if err == nil {
		log.Infof("Secret for %v already exists ...", secretName)
		return nil
	}

	log.Infof("Secret for %v not found, creating ...", secretName)
	ts, err := google.DefaultTokenSource(ctx, iam.CloudPlatformScope)
	if err != nil {
		return fmt.Errorf("Get IAM token source error: %v", err)
	}
	oClient := oauth2.NewClient(ctx, ts)
	iamService, err := iam.New(oClient)
	if err != nil {
		return fmt.Errorf("Get Oauth Client error: %v", err)
	}
	name := fmt.Sprintf("projects/%v/serviceAccounts/%v", gcp.Spec.Project,
		email)
	req := &iam.CreateServiceAccountKeyRequest{
		KeyAlgorithm:   "KEY_ALG_RSA_2048",
		PrivateKeyType: "TYPE_GOOGLE_CREDENTIALS_FILE",
	}
	saKey, err := iamService.Projects.ServiceAccounts.Keys.Create(name, req).Context(ctx).Do()
	if err != nil {
		return fmt.Errorf("Service account key creation error: %v", err)
	}
	privateKeyData, err := base64.StdEncoding.DecodeString(saKey.PrivateKeyData)
	if err != nil {
		return fmt.Errorf("PrivateKeyData decoding error: %v", err)
	}
	return insertSecret(client, secretName, namespace, map[string][]byte{
		secretName + ".json": privateKeyData,
	})
}

// User CLIENT_ID and CLIENT_SECRET from GCP to create a secret for IAP.
func (gcp *Gcp) createIapSecret(ctx context.Context, client *clientset.Clientset) error {
	oauthSecretNamespace := gcp.Namespace
	if gcp.Spec.UseIstio {
		oauthSecretNamespace = IstioNamespace
	}

	if _, err := client.CoreV1().Secrets(oauthSecretNamespace).
		Get(KUBEFLOW_OAUTH, metav1.GetOptions{}); err == nil {
		log.Infof("Secret for %v already exits ...", KUBEFLOW_OAUTH)
		return nil
	}
	oauthId := os.Getenv(CLIENT_ID)
	if oauthId == "" && !gcp.Spec.UseBasicAuth {
		return fmt.Errorf("At least one of --%v or ENV `%v` needs to be set.",
			string(kftypes.OAUTH_ID), CLIENT_ID)
	}
	oauthSecret := os.Getenv(CLIENT_SECRET)
	if oauthSecret == "" && !gcp.Spec.UseBasicAuth {
		return fmt.Errorf("At least one of --%v or ENV `%v` needs to be set.",
			string(kftypes.OAUTH_SECRET), CLIENT_SECRET)
	}

	return insertSecret(client, KUBEFLOW_OAUTH, oauthSecretNamespace, map[string][]byte{
		strings.ToLower(CLIENT_ID):     []byte(oauthId),
		strings.ToLower(CLIENT_SECRET): []byte(oauthSecret),
	})
}

// Use username and password provided by user and create secret for basic auth.
func (gcp *Gcp) createBasicAuthSecret(client *clientset.Clientset) error {
	username := os.Getenv(kftypes.KUBEFLOW_USERNAME)
	password := os.Getenv(kftypes.KUBEFLOW_PASSWORD)
	passwordHash, err := bcrypt.GenerateFromPassword([]byte(password), 10)
	if err != nil {
		return fmt.Errorf("Error when hashing password: %v", err)
	}
	encodedPasswordHash := base64.StdEncoding.EncodeToString(passwordHash)
	secret := &v1.Secret{
		ObjectMeta: metav1.ObjectMeta{
			Name:      BASIC_AUTH_SECRET,
			Namespace: gcp.Namespace,
		},
		Data: map[string][]byte{
			"username":     []byte(username),
			"passwordhash": []byte(encodedPasswordHash),
		},
	}
	_, err = client.CoreV1().Secrets(gcp.KfDef.Namespace).Update(secret)
	if err != nil {
		log.Warnf("Updating basic auth login is failed, trying to create one: %v", err)
		_, err = client.CoreV1().Secrets(gcp.Namespace).Create(secret)
	}
	return err
}

func (gcp *Gcp) createSecrets() error {
	ctx := context.Background()
	k8sClient, err := gcp.getK8sClientset(ctx)
	if err != nil {
		return fmt.Errorf("Get K8s clientset error: %v", err)
	}
	adminEmail := getSA(gcp.Name, "admin", gcp.Spec.Project)
	userEmail := getSA(gcp.Name, "user", gcp.Spec.Project)
	if err := gcp.createGcpServiceAcctSecret(ctx, k8sClient, adminEmail, ADMIN_SECRET_NAME, gcp.Namespace); err != nil {
		return fmt.Errorf("cannot create admin secret %v Error %v", ADMIN_SECRET_NAME, err)
	}
	if err := gcp.createGcpServiceAcctSecret(ctx, k8sClient, userEmail, USER_SECRET_NAME, gcp.Namespace); err != nil {
		return fmt.Errorf("cannot create user secret %v Error %v", USER_SECRET_NAME, err)
	}
	// Also create service account secret in istio namespace
	if gcp.Spec.UseIstio {
		if err := gcp.createGcpServiceAcctSecret(ctx, k8sClient, adminEmail, ADMIN_SECRET_NAME, IstioNamespace); err != nil {
			return fmt.Errorf("cannot create admin secret %v Error %v", ADMIN_SECRET_NAME, err)
		}
		if err := gcp.createGcpServiceAcctSecret(ctx, k8sClient, userEmail, USER_SECRET_NAME, IstioNamespace); err != nil {
			return fmt.Errorf("cannot create user secret %v Error %v", USER_SECRET_NAME, err)
		}
	}
	if gcp.Spec.UseBasicAuth {
		if err := gcp.createBasicAuthSecret(k8sClient); err != nil {
			return fmt.Errorf("cannot create basic auth login secret: %v", err)
		}
	} else {
		if err := gcp.createIapSecret(ctx, k8sClient); err != nil {
			return fmt.Errorf("cannot create IAP auth secret: %v", err)
		}
	}
	return nil
}

// Generate generates the gcp kfapp manifest.
func (gcp *Gcp) Generate(resources kftypes.ResourceEnum) error {
	if gcp.Spec.Email == "" {
		account, err := GetAccount()
		if err != nil {
			return fmt.Errorf("--email not specified and cannot get gcloud value. Error: %v", err)
		}
		gcp.Spec.Email = account
	}
	switch resources {
	case kftypes.ALL:
		gcpConfigFilesErr := gcp.generateDMConfigs()
		if gcpConfigFilesErr != nil {
			return fmt.Errorf("could not generate deployment manager configs under %v Error: %v", GCP_CONFIG, gcpConfigFilesErr)
		}
	case kftypes.PLATFORM:
		gcpConfigFilesErr := gcp.generateDMConfigs()
		if gcpConfigFilesErr != nil {
			return fmt.Errorf("could not generate deployment manager configs under %v Error: %v", GCP_CONFIG, gcpConfigFilesErr)
		}
	}
	gcp.Spec.ComponentParams["cert-manager"] = setNameVal(gcp.Spec.ComponentParams["cert-manager"], "acmeEmail", gcp.Spec.Email, true)
	if gcp.Spec.IpName == "" {
		gcp.Spec.IpName = gcp.Name + "-ip"
	}
	if gcp.Spec.Hostname == "" {
		gcp.Spec.Hostname = gcp.Name + ".endpoints." + gcp.Spec.Project + ".cloud.goog"
	}
	if gcp.Spec.UseBasicAuth {
		gcp.Spec.ComponentParams["basic-auth-ingress"] = setNameVal(gcp.Spec.ComponentParams["basic-auth-ingress"], "ipName", gcp.Spec.IpName, true)
		gcp.Spec.ComponentParams["basic-auth-ingress"] = setNameVal(gcp.Spec.ComponentParams["basic-auth-ingress"], "hostname", gcp.Spec.Hostname, true)
	} else {
		gcp.Spec.ComponentParams["iap-ingress"] = setNameVal(gcp.Spec.ComponentParams["iap-ingress"], "ipName", gcp.Spec.IpName, true)
		gcp.Spec.ComponentParams["iap-ingress"] = setNameVal(gcp.Spec.ComponentParams["iap-ingress"], "hostname", gcp.Spec.Hostname, true)
	}
	gcp.Spec.ComponentParams["pipeline"] = setNameVal(gcp.Spec.ComponentParams["pipeline"], "mysqlPd", gcp.Name+"-storage-metadata-store", false)
	gcp.Spec.ComponentParams["pipeline"] = setNameVal(gcp.Spec.ComponentParams["pipeline"], "minioPd", gcp.Name+"-storage-artifact-store", false)

	rand.Seed(time.Now().UnixNano())
	gcp.Spec.ComponentParams["spartakus"] = setNameVal(gcp.Spec.ComponentParams["spartakus"],
		"usageId", strconv.Itoa(rand.Int()), true)

	if gcp.Spec.UseIstio {
		gcp.Spec.ComponentParams["iap-ingress"] = setNameVal(gcp.Spec.ComponentParams["iap-ingress"], "useIstio", "true", false)
	}

	createConfigErr := gcp.writeConfigFile()
	if createConfigErr != nil {
		return fmt.Errorf("cannot create config file app.yaml in %v", gcp.Spec.AppDir)
	}
	return nil
}

func (gcp *Gcp) getServiceClient(ctx context.Context) (*http.Client, error) {
	// See https://cloud.google.com/docs/authentication/.
	// Use GOOGLE_APPLICATION_CREDENTIALS environment variable to specify
	// a service account key file to authenticate to the API.
	client, err := google.DefaultClient(ctx, gke.CloudPlatformScope)
	if err != nil {
		log.Fatalf("Could not authenticate Client: %v", err)
		return nil, err
	}
	return client, nil
}

func (gcp *Gcp) gcpInitProject() error {
	ctx := context.Background()
	client, clientErr := gcp.getServiceClient(ctx)
	if clientErr != nil {
		return fmt.Errorf("could not create Client %v", clientErr)
	}
	serviceusageService, serviceusageServiceErr := serviceusage.New(client)
	if serviceusageServiceErr != nil {
		return fmt.Errorf("could not create service usage service %v", serviceusageServiceErr)
	}

	enabledApis := []string{
		"deploymentmanager.googleapis.com",
		"servicemanagement.googleapis.com",
		"container.googleapis.com",
		"cloudresourcemanager.googleapis.com",
		"endpoints.googleapis.com",
		"file.googleapis.com",
		"ml.googleapis.com",
		"iam.googleapis.com",
		"sqladmin.googleapis.com",
	}
	for _, api := range enabledApis {
		service := fmt.Sprintf("projects/%v/services/%v", gcp.Spec.Project, api)
		_, opErr := serviceusageService.Services.Enable(service, &serviceusage.EnableServiceRequest{}).Context(ctx).Do()
		if opErr != nil {
			return fmt.Errorf("could not enable API service %v: %v", api, opErr)
		}
	}
	return nil
}

// Init initializes a gcp kfapp
func (gcp *Gcp) Init(resources kftypes.ResourceEnum) error {
	cacheDir := path.Join(gcp.Spec.AppDir, kftypes.DefaultCacheDir)
	newPath := filepath.Join(cacheDir, gcp.Spec.Version)
	swaggerFile := filepath.Join(newPath, kftypes.DefaultSwaggerFile)
	gcp.Spec.ServerVersion = "file:" + swaggerFile
	gcp.Spec.Repo = path.Join(newPath, "kubeflow")
	createConfigErr := gcp.writeConfigFile()
	if createConfigErr != nil {
		return fmt.Errorf("cannot create config file app.yaml in %v", gcp.Spec.AppDir)
	}

	if !gcp.Spec.SkipInitProject {
		log.Infof("Not skipping GCP project init, running gcpInitProject.")
		initProjectErr := gcp.gcpInitProject()
		if initProjectErr != nil {
			return fmt.Errorf("cannot init gcp project %v", initProjectErr)
		}
	}
	return nil
}<|MERGE_RESOLUTION|>--- conflicted
+++ resolved
@@ -43,11 +43,8 @@
 	rbacv1 "k8s.io/api/rbac/v1"
 	metav1 "k8s.io/apimachinery/pkg/apis/meta/v1"
 	clientset "k8s.io/client-go/kubernetes"
-<<<<<<< HEAD
 	"k8s.io/client-go/rest"
 	"math/rand"
-=======
->>>>>>> 7a119cb8
 	"net/http"
 	"os"
 	"os/exec"

# This is the config to install Kubeflow on an existing k8s cluster.
# If the cluster already has istio, comment out the istio install part below.

apiVersion: kfdef.apps.kubeflow.org/v1alpha1
kind: KfDef
metadata:
  name: kubeflow_app
  namespace: kubeflow
spec:
  repos:
    - name: kubeflow
      root: kubeflow-0.6.1
      uri: https://github.com/kubeflow/kubeflow/archive/v0.6.1.tar.gz
    - name: manifests
      root: manifests-0.6.1
      uri: https://github.com/kubeflow/manifests/archive/v0.6.1.tar.gz
  applications:
    # Istio install. If not needed, comment out istio-crds and istio-install.
    - kustomizeConfig:
        parameters:
          - name: namespace
            value: istio-system
        repoRef:
          name: manifests
          path: istio/istio-crds
      name: istio-crds
    - kustomizeConfig:
        parameters:
          - name: namespace
            value: istio-system
        repoRef:
          name: manifests
          path: istio/istio-install
      name: istio-install
    # This component is the istio resources for Kubeflow (e.g. gateway), not about installing istio.
    - kustomizeConfig:
        parameters:
          - name: clusterRbacConfig
            value: "OFF"
        repoRef:
          name: manifests
          path: istio/istio
      name: istio
    - kustomizeConfig:
        repoRef:
          name: manifests
          path: application/application-crds
      name: application-crds
    - kustomizeConfig:
        overlays:
          - application
        repoRef:
          name: manifests
          path: application/application
      name: application
    - kustomizeConfig:
        repoRef:
          name: manifests
          path: metacontroller
      name: metacontroller
    - kustomizeConfig:
        overlays:
          - istio
        repoRef:
          name: manifests
          path: argo
      name: argo
    - kustomizeConfig:
        overlays:
          - istio
        repoRef:
          name: manifests
          path: common/centraldashboard
      name: centraldashboard
    - kustomizeConfig:
        repoRef:
          name: manifests
          path: admission-webhook/bootstrap
      name: bootstrap
    - kustomizeConfig:
        repoRef:
          name: manifests
          path: admission-webhook/webhook
      name: webhook
    - kustomizeConfig:
        overlays:
          - istio
          - application
        repoRef:
          name: manifests
          path: jupyter/jupyter-web-app
      name: jupyter-web-app
    - kustomizeConfig:
        repoRef:
          name: manifests
          path: katib-v1alpha2/katib-db
      name: katib-db
    - kustomizeConfig:
        repoRef:
          name: manifests
          path: katib-v1alpha2/katib-manager
      name: katib-manager
    - kustomizeConfig:
        repoRef:
          name: manifests
          path: katib-v1alpha2/katib-controller
      name: katib-controller
    - kustomizeConfig:
        overlays:
          - istio
        repoRef:
          name: manifests
          path: katib-v1alpha2/katib-ui
      name: katib-ui # Issue: https://github.com/kubeflow/manifests/issues/151
    - kustomizeConfig:
        overlays:
          - istio
        repoRef:
          name: manifests
          path: metadata
      name: metadata
    - kustomizeConfig:
        repoRef:
          name: manifests
          path: katib-v1alpha2/metrics-collector
      name: metrics-collector
    - kustomizeConfig:
        repoRef:
          name: manifests
          path: katib-v1alpha2/suggestion
      name: suggestion
    - kustomizeConfig:
        overlays:
          - istio
          - application
        repoRef:
          name: manifests
          path: jupyter/notebook-controller
      name: notebook-controller
    - kustomizeConfig:
        repoRef:
          name: manifests
          path: pytorch-job/pytorch-job-crds
      name: pytorch-job-crds
    - kustomizeConfig:
        repoRef:
          name: manifests
          path: pytorch-job/pytorch-operator
      name: pytorch-operator
    - kustomizeConfig:
        parameters:
          - initRequired: true
            name: usageId
            value: <randomly-generated-id>
          - initRequired: true
            name: reportUsage
            value: "true"
        repoRef:
          name: manifests
          path: common/spartakus
      name: spartakus
    - kustomizeConfig:
        overlays:
          - istio
        repoRef:
          name: manifests
          path: tensorboard
      name: tensorboard
    - kustomizeConfig:
        overlays:
          - istio
        repoRef:
          name: manifests
          path: tf-training/tf-job-operator
      name: tf-job-operator
    - kustomizeConfig:
        repoRef:
          name: manifests
          path: pipeline/api-service
      name: api-service
    - kustomizeConfig:
        parameters:
          - name: minioPvcName
            value: minio-pv-claim
        repoRef:
          name: manifests
          path: pipeline/minio
      name: minio
    - kustomizeConfig:
        parameters:
          - name: mysqlPvcName
            value: mysql-pv-claim
        repoRef:
          name: manifests
          path: pipeline/mysql
      name: mysql
    - kustomizeConfig:
        repoRef:
          name: manifests
          path: pipeline/persistent-agent
      name: persistent-agent
    - kustomizeConfig:
        repoRef:
          name: manifests
          path: pipeline/pipelines-runner
      name: pipelines-runner
    - kustomizeConfig:
        overlays:
          - istio
        repoRef:
          name: manifests
          path: pipeline/pipelines-ui
      name: pipelines-ui
    - kustomizeConfig:
        repoRef:
          name: manifests
          path: pipeline/pipelines-viewer
      name: pipelines-viewer
    - kustomizeConfig:
        repoRef:
          name: manifests
          path: pipeline/scheduledworkflow
      name: scheduledworkflow
    - kustomizeConfig:
        overlays:
          - istio
        parameters:
          - initRequired: true
            name: admin
            value: johnDoe@acme.com
        repoRef:
          name: manifests
          path: profiles
      name: profiles
    - kustomizeConfig:
        overlays:
          - application
        repoRef:
          name: manifests
          path: seldon/seldon-core-operator
      name: seldon-core-operator
  enableApplications: true
  packageManager: kustomize
  skipInitProject: true
  useBasicAuth: false
  useIstio: true
<<<<<<< HEAD
  repos:
  - name: manifests
    uri: https://github.com/kubeflow/manifests/archive/6dc0c0d10a8060ff748a74da650776da1ba4e3b7.tar.gz
  - name: kubeflow
    root: kubeflow-0.6.2
    uri: https://github.com/kubeflow/kubeflow/archive/0dbd2550372c003ba69069aeee283bd59fb1341f.tar.gz
=======
  version: SET_VERSION
>>>>>>> 9ad38091
<|MERGE_RESOLUTION|>--- conflicted
+++ resolved
@@ -244,13 +244,10 @@
   skipInitProject: true
   useBasicAuth: false
   useIstio: true
-<<<<<<< HEAD
   repos:
   - name: manifests
     uri: https://github.com/kubeflow/manifests/archive/6dc0c0d10a8060ff748a74da650776da1ba4e3b7.tar.gz
   - name: kubeflow
     root: kubeflow-0.6.2
     uri: https://github.com/kubeflow/kubeflow/archive/0dbd2550372c003ba69069aeee283bd59fb1341f.tar.gz
-=======
-  version: SET_VERSION
->>>>>>> 9ad38091
+  version: SET_VERSION
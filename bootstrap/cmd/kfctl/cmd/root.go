// Copyright 2018 The Kubeflow Authors
//
// Licensed under the Apache License, Version 2.0 (the "License");
// you may not use this file except in compliance with the License.
// You may obtain a copy of the License at
//
//     http://www.apache.org/licenses/LICENSE-2.0
//
// Unless required by applicable law or agreed to in writing, software
// distributed under the License is distributed on an "AS IS" BASIS,
// WITHOUT WARRANTIES OR CONDITIONS OF ANY KIND, either express or implied.
// See the License for the specific language governing permissions and
// limitations under the License.

package cmd

import (
	"fmt"
	"github.com/ghodss/yaml"
	"github.com/ksonnet/ksonnet/pkg/app"
	kftypes "github.com/kubeflow/kubeflow/bootstrap/pkg/apis/apps"
	kstypes "github.com/kubeflow/kubeflow/bootstrap/pkg/apis/apps/ksonnet/v1alpha1"
<<<<<<< HEAD
	/* DEBUG
	"github.com/kubeflow/kubeflow/bootstrap/pkg/client/dockerfordesktop"
	"github.com/kubeflow/kubeflow/bootstrap/pkg/client/foo"
	"github.com/kubeflow/kubeflow/bootstrap/pkg/client/gcp"
=======
	"github.com/kubeflow/kubeflow/bootstrap/pkg/client/dockerfordesktop"
	// STATIC
	"github.com/kubeflow/kubeflow/bootstrap/pkg/client/foo"
	// -STATIC //
>>>>>>> 23cab725
	"github.com/kubeflow/kubeflow/bootstrap/pkg/client/ksonnet"
	"github.com/kubeflow/kubeflow/bootstrap/pkg/client/minikube"
	-DEBUG */
	"github.com/mitchellh/go-homedir"
	log "github.com/sirupsen/logrus"
	"github.com/spf13/afero"
	"github.com/spf13/cobra"
	"io/ioutil"
	"os"
	"path"
	"path/filepath"
	"regexp"
	"strings"
)

<<<<<<< HEAD
func LoadPlatform(options map[string]interface{}) (kftypes.KfApp, error) {
	platform := options[string(kftypes.PLATFORM)].(string)
	switch platform {
	/* DEBUG
	case "ksonnet":
		return ksonnet.GetKfApp(options), nil
	case "foo":
		return foo.GetKfApp(options), nil
=======
func GetPlatform(options map[string]interface{}) (kftypes.KfApp, error) {
	platform := options[string(kftypes.PLATFORM)].(string)
	switch platform {
	case "ksonnet":
		return ksonnet.GetKfApp(options), nil
>>>>>>> 23cab725
	case "minikube":
		return minikube.GetKfApp(options), nil
	case "docker-for-desktop":
		return dockerfordesktop.GetKfApp(options), nil
<<<<<<< HEAD
	case "gcp":
		return gcp.GetKfApp(options), nil
	-DEBUG */
	default:
=======
	// STATIC
	case "foo":
		return foo.GetKfApp(options), nil
	// -STATIC //
	default:
		log.Infof("** loading %v.so for platform %v **", platform, platform)
>>>>>>> 23cab725
		return kftypes.LoadPlatform(options)
	}
}

func processResourceArg(args []string) (kftypes.ResourceEnum, error) {
	if len(args) > 1 {
		return kftypes.NONE, fmt.Errorf("unknown extra args %v", args[1:])
	}
	resources := kftypes.ALL
	if len(args) == 1 {
		switch kftypes.ResourceEnum(args[0]) {
		case kftypes.ALL:
		case kftypes.K8S:
			resources = kftypes.K8S
		case kftypes.PLATFORM:
			resources = kftypes.PLATFORM
		default:
			return kftypes.NONE, fmt.Errorf("unknown argument %v", args[0])
		}
	}
	return resources, nil
}

func newKfApp(options map[string]interface{}) (kftypes.KfApp, error) {
	//appName can be a path
	appName := options[string(kftypes.APPNAME)].(string)
	appDir := path.Dir(appName)
	if appDir == "" {
		cwd, err := os.Getwd()
		if err != nil {
			return nil, fmt.Errorf("could not get current directory %v", err)
		}
		appDir = cwd
	} else {
		if appDir == "~" {
			home, homeErr := homedir.Dir()
			if homeErr != nil {
				return nil, fmt.Errorf("could not get home directory %v", homeErr)
			}
			expanded, expandedErr := homedir.Expand(home)
			if expandedErr != nil {
				return nil, fmt.Errorf("could not expand home directory %v", homeErr)
			}
			appName = path.Base(appName)
			appDir = path.Join(expanded, appName)
		} else {
			appName = path.Base(appName)
			appDir = path.Join(appDir, appName)
		}
	}
	re := regexp.MustCompile(`[a-z0-9]([-a-z0-9]*[a-z0-9])?(\.[a-z0-9]([-a-z0-9]*[a-z0-9])?)*$`)
	validName := re.FindString(appName)
	if strings.Compare(validName, appName) != 0 {
		return nil, fmt.Errorf(`invalid name %v must consist of lower case alphanumeric characters, '-' or '.',
and must start and end with an alphanumeric character`, appName)
	}
	options[string(kftypes.APPNAME)] = appName
	options[string(kftypes.APPDIR)] = appDir
	platform := options[string(kftypes.PLATFORM)].(string)
<<<<<<< HEAD
	pApp, pAppErr := LoadPlatform(options)
=======
	pApp, pAppErr := GetPlatform(options)
>>>>>>> 23cab725
	if pAppErr != nil {
		return nil, fmt.Errorf("unable to load platform %v Error: %v", platform, pAppErr)
	}
	return pApp, nil
}

func loadKfApp(options map[string]interface{}) (kftypes.KfApp, error) {
	appDir, err := os.Getwd()
	if err != nil {
		return nil, fmt.Errorf("could not get current directory %v", err)
	}
	appName := filepath.Base(appDir)
	log.Infof("AppName %v AppDir %v", appName, appDir)
	cfgfile := filepath.Join(appDir, kftypes.KfConfigFile)
	log.Infof("reading from %v", cfgfile)
	fs := afero.NewOsFs()
	ksDir := path.Join(appDir, kstypes.KsName)
	kApp, kAppErr := app.Load(fs, nil, ksDir)
	if kAppErr != nil {
		return nil, fmt.Errorf("there was a problem loading app %v. Error: %v", appName, kAppErr)
	}
	buf, bufErr := ioutil.ReadFile(cfgfile)
	if bufErr != nil {
		return nil, fmt.Errorf("couldn't read %v. Error: %v", cfgfile, bufErr)
	}
	var v interface{}
	yaml.Unmarshal(buf, &v)
	data := v.(map[string]interface{})
	metadata := data["metadata"].(map[string]interface{})
	spec := data["spec"].(map[string]interface{})
	platform := spec["platform"].(string)
	appName = metadata["name"].(string)
	appDir = spec["appdir"].(string)
	options[string(kftypes.PLATFORM)] = platform
	options[string(kftypes.APPNAME)] = appName
	options[string(kftypes.APPDIR)] = appDir
	options[string(kftypes.KAPP)] = kApp
<<<<<<< HEAD
	options[string(kftypes.DATA)] = buf
	pApp, pAppErr := LoadPlatform(options)
=======
	options[string(kftypes.KSAPP)] = ksApp
	pApp, pAppErr := GetPlatform(options)
>>>>>>> 23cab725
	if pAppErr != nil {
		return nil, fmt.Errorf("unable to load platform %v Error: %v", platform, pAppErr)
	}
	return pApp, nil
}

// rootCmd represents the base command when called without any subcommands
var rootCmd = &cobra.Command{
	Use:   "kfctl",
	Short: "A client tool to create kubeflow applications",
	Long:  `kubeflow client tool`,
}

// Execute adds all child commands to the root command and sets flags appropriately.
// This is called by main.main(). It only needs to happen once to the rootCmd.
func Execute() {
	if err := rootCmd.Execute(); err != nil {
		fmt.Println(err)
		os.Exit(1)
	}
}

func init() {
	cobra.OnInitialize(initConfig)
}

// initConfig creates a Viper config file and set's it's name and type
func initConfig() {
}<|MERGE_RESOLUTION|>--- conflicted
+++ resolved
@@ -20,20 +20,13 @@
 	"github.com/ksonnet/ksonnet/pkg/app"
 	kftypes "github.com/kubeflow/kubeflow/bootstrap/pkg/apis/apps"
 	kstypes "github.com/kubeflow/kubeflow/bootstrap/pkg/apis/apps/ksonnet/v1alpha1"
-<<<<<<< HEAD
-	/* DEBUG
 	"github.com/kubeflow/kubeflow/bootstrap/pkg/client/dockerfordesktop"
-	"github.com/kubeflow/kubeflow/bootstrap/pkg/client/foo"
 	"github.com/kubeflow/kubeflow/bootstrap/pkg/client/gcp"
-=======
-	"github.com/kubeflow/kubeflow/bootstrap/pkg/client/dockerfordesktop"
 	// STATIC
 	"github.com/kubeflow/kubeflow/bootstrap/pkg/client/foo"
 	// -STATIC //
->>>>>>> 23cab725
 	"github.com/kubeflow/kubeflow/bootstrap/pkg/client/ksonnet"
 	"github.com/kubeflow/kubeflow/bootstrap/pkg/client/minikube"
-	-DEBUG */
 	"github.com/mitchellh/go-homedir"
 	log "github.com/sirupsen/logrus"
 	"github.com/spf13/afero"
@@ -46,39 +39,23 @@
 	"strings"
 )
 
-<<<<<<< HEAD
-func LoadPlatform(options map[string]interface{}) (kftypes.KfApp, error) {
-	platform := options[string(kftypes.PLATFORM)].(string)
-	switch platform {
-	/* DEBUG
-	case "ksonnet":
-		return ksonnet.GetKfApp(options), nil
-	case "foo":
-		return foo.GetKfApp(options), nil
-=======
 func GetPlatform(options map[string]interface{}) (kftypes.KfApp, error) {
 	platform := options[string(kftypes.PLATFORM)].(string)
 	switch platform {
 	case "ksonnet":
 		return ksonnet.GetKfApp(options), nil
->>>>>>> 23cab725
 	case "minikube":
 		return minikube.GetKfApp(options), nil
 	case "docker-for-desktop":
 		return dockerfordesktop.GetKfApp(options), nil
-<<<<<<< HEAD
 	case "gcp":
 		return gcp.GetKfApp(options), nil
-	-DEBUG */
-	default:
-=======
 	// STATIC
 	case "foo":
 		return foo.GetKfApp(options), nil
 	// -STATIC //
 	default:
 		log.Infof("** loading %v.so for platform %v **", platform, platform)
->>>>>>> 23cab725
 		return kftypes.LoadPlatform(options)
 	}
 }
@@ -138,11 +115,7 @@
 	options[string(kftypes.APPNAME)] = appName
 	options[string(kftypes.APPDIR)] = appDir
 	platform := options[string(kftypes.PLATFORM)].(string)
-<<<<<<< HEAD
-	pApp, pAppErr := LoadPlatform(options)
-=======
 	pApp, pAppErr := GetPlatform(options)
->>>>>>> 23cab725
 	if pAppErr != nil {
 		return nil, fmt.Errorf("unable to load platform %v Error: %v", platform, pAppErr)
 	}
@@ -180,13 +153,8 @@
 	options[string(kftypes.APPNAME)] = appName
 	options[string(kftypes.APPDIR)] = appDir
 	options[string(kftypes.KAPP)] = kApp
-<<<<<<< HEAD
 	options[string(kftypes.DATA)] = buf
-	pApp, pAppErr := LoadPlatform(options)
-=======
-	options[string(kftypes.KSAPP)] = ksApp
 	pApp, pAppErr := GetPlatform(options)
->>>>>>> 23cab725
 	if pAppErr != nil {
 		return nil, fmt.Errorf("unable to load platform %v Error: %v", platform, pAppErr)
 	}

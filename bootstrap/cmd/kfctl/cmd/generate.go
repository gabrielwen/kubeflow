// Copyright 2018 The Kubeflow Authors
//
// Licensed under the Apache License, Version 2.0 (the "License");
// you may not use this file except in compliance with the License.
// You may obtain a copy of the License at
//
//     http://www.apache.org/licenses/LICENSE-2.0
//
// Unless required by applicable law or agreed to in writing, software
// distributed under the License is distributed on an "AS IS" BASIS,
// WITHOUT WARRANTIES OR CONDITIONS OF ANY KIND, either express or implied.
// See the License for the specific language governing permissions and
// limitations under the License.

package cmd

import (
	kftypes "github.com/kubeflow/kubeflow/bootstrap/pkg/apis/apps"
	log "github.com/sirupsen/logrus"
	"github.com/spf13/cobra"
	"github.com/spf13/viper"
)

var generateCfg = viper.New()

// generateCmd represents the generate command
var generateCmd = &cobra.Command{
	Use:   "generate [all(=default)|k8s|platform]",
	Short: "Generate a kubeflow application where resources is one of 'platform|k8s|all'.",
	Long: `Generate a kubeflow application where resources is one of 'platform|k8s|all'.

  platform: non kubernetes resources (eg --platform gcp)
  k8s: kubernetes resources
  all: both platform and k8s

The default is 'all' for any selected platform.`,
	Run: func(cmd *cobra.Command, args []string) {
		log.SetLevel(log.InfoLevel)
		log.Info("generating kubeflow application")
		if generateCfg.GetBool(string(kftypes.VERBOSE)) == true {
			log.SetLevel(log.InfoLevel)
		} else {
			log.SetLevel(log.WarnLevel)
		}
		resource, resourceErr := processResourceArg(args)
		if resourceErr != nil {
			log.Errorf("invalid resource: %v", resourceErr)
			return
		}
		email := generateCfg.GetString(string(kftypes.EMAIL))
<<<<<<< HEAD
=======
		ipName := generateCfg.GetString(string(kftypes.IPNAME))
		hostName := generateCfg.GetString(string(kftypes.HOSTNAME))
>>>>>>> 61070522
		zone := generateCfg.GetString(string(kftypes.ZONE))
		mountLocal := generateCfg.GetBool(string(kftypes.MOUNT_LOCAL))
		options := map[string]interface{}{
			string(kftypes.EMAIL):       email,
<<<<<<< HEAD
=======
			string(kftypes.IPNAME):      ipName,
			string(kftypes.HOSTNAME):    hostName,
>>>>>>> 61070522
			string(kftypes.ZONE):        zone,
			string(kftypes.MOUNT_LOCAL): mountLocal,
		}
		ipName := generateCfg.GetString(string(kftypes.IPNAME))
		if ipName != "" {
			options[string(kftypes.IPNAME)] = ipName
		}
		hostName := generateCfg.GetString(string(kftypes.HOSTNAME))
		if hostName != "" {
			options[string(kftypes.HOSTNAME)] = hostName
		}
		kfApp, kfAppErr := loadKfApp(options)
		if kfAppErr != nil {
			log.Errorf("couldn't load KfApp: %v", kfAppErr)
			return
		}
		generateErr := kfApp.Generate(resource, options)
		if generateErr != nil {
			log.Errorf("couldn't generate KfApp: %v", generateErr)
			return
		}
	},
}

func init() {
	rootCmd.AddCommand(generateCmd)

	generateCfg.SetConfigName("app")
	generateCfg.SetConfigType("yaml")

	// platform gcp
	generateCmd.Flags().String(string(kftypes.EMAIL), "",
		string(kftypes.EMAIL)+" if '--platform gcp'")
	bindErr := generateCfg.BindPFlag(string(kftypes.EMAIL), generateCmd.Flags().Lookup(string(kftypes.EMAIL)))
	if bindErr != nil {
		log.Errorf("couldn't set flag --%v: %v", string(kftypes.EMAIL), bindErr)
		return
	}

	// platform gcp
	generateCmd.Flags().String(string(kftypes.ZONE), "us-east1-d",
		string(kftypes.ZONE)+" if '--platform gcp'")
	bindErr = generateCfg.BindPFlag(string(kftypes.ZONE), generateCmd.Flags().Lookup(string(kftypes.ZONE)))
	if bindErr != nil {
		log.Errorf("couldn't set flag --%v: %v", string(kftypes.ZONE), bindErr)
		return
	}

	// platform gcp
	generateCmd.Flags().String(string(kftypes.IPNAME), "",
		string(kftypes.IPNAME)+" if '--platform gcp'")
	bindErr = generateCfg.BindPFlag(string(kftypes.IPNAME), generateCmd.Flags().Lookup(string(kftypes.IPNAME)))
	if bindErr != nil {
		log.Errorf("couldn't set flag --%v: %v", string(kftypes.IPNAME), bindErr)
		return
	}

	// platform gcp
	generateCmd.Flags().String(string(kftypes.HOSTNAME), "",
		string(kftypes.HOSTNAME)+" if '--platform gcp'")
	bindErr = generateCfg.BindPFlag(string(kftypes.HOSTNAME), generateCmd.Flags().Lookup(string(kftypes.HOSTNAME)))
	if bindErr != nil {
		log.Errorf("couldn't set flag --%v: %v", string(kftypes.HOSTNAME), bindErr)
		return
	}

	// platforms minikube, docker-for-desktop
	generateCmd.Flags().Bool(string(kftypes.MOUNT_LOCAL), false,
		string(kftypes.MOUNT_LOCAL)+" if '--platform minikube || --platform docker-for-desktop'")
	bindErr = generateCfg.BindPFlag(string(kftypes.MOUNT_LOCAL), generateCmd.Flags().Lookup(string(kftypes.MOUNT_LOCAL)))
	if bindErr != nil {
		log.Errorf("couldn't set flag --%v: %v", string(kftypes.MOUNT_LOCAL), bindErr)
		return
	}

	// verbose output
	generateCmd.Flags().BoolP(string(kftypes.VERBOSE), "V", false,
		string(kftypes.VERBOSE)+" output default is false")
	bindErr = generateCfg.BindPFlag(string(kftypes.VERBOSE), generateCmd.Flags().Lookup(string(kftypes.VERBOSE)))
	if bindErr != nil {
		log.Errorf("couldn't set flag --%v: %v", string(kftypes.VERBOSE), bindErr)
		return
	}
}<|MERGE_RESOLUTION|>--- conflicted
+++ resolved
@@ -48,28 +48,20 @@
 			return
 		}
 		email := generateCfg.GetString(string(kftypes.EMAIL))
-<<<<<<< HEAD
-=======
 		ipName := generateCfg.GetString(string(kftypes.IPNAME))
 		hostName := generateCfg.GetString(string(kftypes.HOSTNAME))
->>>>>>> 61070522
 		zone := generateCfg.GetString(string(kftypes.ZONE))
 		mountLocal := generateCfg.GetBool(string(kftypes.MOUNT_LOCAL))
 		options := map[string]interface{}{
 			string(kftypes.EMAIL):       email,
-<<<<<<< HEAD
-=======
 			string(kftypes.IPNAME):      ipName,
 			string(kftypes.HOSTNAME):    hostName,
->>>>>>> 61070522
 			string(kftypes.ZONE):        zone,
 			string(kftypes.MOUNT_LOCAL): mountLocal,
 		}
-		ipName := generateCfg.GetString(string(kftypes.IPNAME))
 		if ipName != "" {
 			options[string(kftypes.IPNAME)] = ipName
 		}
-		hostName := generateCfg.GetString(string(kftypes.HOSTNAME))
 		if hostName != "" {
 			options[string(kftypes.HOSTNAME)] = hostName
 		}

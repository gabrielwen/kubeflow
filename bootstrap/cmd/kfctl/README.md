# kfctl golang client

## Overview

The new `kfctl` client replaces `kfctl.sh` and is implemented in golang.

Note: Additional issues have been opened so this README.md will have additional updates.

## Requirements

 - Create a common API for the UI (gcp-click-to-deploy) and `kfctl` (`KfApp`).

 - Separate different platform implementations of the [KfApp Interface](#kfapp-interface).

 - Allow new platforms to be added to kfctl without rebuilding or reshipping kfctl (see [Extending kfctl](#extending-kfctl) below).

 - Do not change existing `REST` entrypoints or the `KsService` interface in `ksServer.go` at this time.

 - Package `KfApp` interface and related types for ease of use by kfctl and (later) gcp-click-to-deploy.

## API and Packaging

New directories

```sh
bootstrap/cmd/kfctl
bootstrap/cmd/kfctl/cmd
<<<<<<< HEAD
bootstrap/cmd/plugins/foo
=======
bootstrap/cmd/plugins/dockerfordesktop
>>>>>>> 452c0df8
bootstrap/pkg/apis/apps
bootstrap/pkg/apis/apps/ksonnet/v1alpha1
bootstrap/pkg/utils
bootstrap/pkg/client/dockerfordesktop
bootstrap/pkg/client/ksonnet
bootstrap/pkg/client/minikube
```

### KfApp Interface

Definition: github/kubeflow/kubeflow/bootstrap/pkg/client/kfapi/typed/apps/group.go

The `KfApp` golang Interface

```golang
type ResourceEnum string

const (
	ALL      ResourceEnum = "all"
	K8S      ResourceEnum = "k8s"
	PLATFORM ResourceEnum = "platform"
	NONE     ResourceEnum = "none"
)

//
// KfApp is used by commands under bootstrap/cmd/{bootstrap,kfctl}. KfApp provides a common
// API for different implementations like ksonnet, gcp, minikube, docker-for-desktop, etc.
//
type KfApp interface {
	Apply(resources ResourceEnum, options map[string]interface{}) error
	Delete(resources ResourceEnum, options map[string]interface{}) error
	Generate(resources ResourceEnum, options map[string]interface{}) error
	Init(options map[string]interface{}) error
}
```

kfctl will dynamically load platforms that implement the KfApp interface. 
These include:

- platform: **ksonnet** 
  - bootstrap/pkg/client/ksonnet/ksonnet.go
- platform: **minikube** 
  - bootstrap/pkg/client/minikube/minikube.go
<<<<<<< HEAD
- platform: **docker-for-desktop** 
  - bootstrap/pkg/client/dockerfordesktop/dockerfordesktop.go
- platform: **gcp** 
  - bootstrap/pkg/client/gcp/gcp.go
- platform: **ack** (in progress)
  - bootstrap/pkg/client/ack/ack.go
=======
- platform: **docker-for-desktop**
  - bootstrap/pkg/client/dockerfordesktop/dockerfordesktop.go
>>>>>>> 452c0df8


## Usage

```man
kubeflow client tool

Usage:
  kfctl [command]

Available Commands:
  apply       Deploy a generated kubeflow application.
  delete      Delete a kubeflow application.
  generate    Generate a kubeflow application where resources is one of 'platform | k8s | all'.
  help        Help about any command
  init        Create a kubeflow application under <[path/]name>
  version     Prints the version of kfctl.

Flags:
  -h, --help   help for kfctl

Use "kfctl [command] --help" for more information about a command.
```

Typical use-case, non-platform specific.

```sh
kfctl init ~/myapp
cd ~/myapp
kfctl generate
kfctl apply
```

## Subcommands

### **init** 

(kubeflow/bootstrap/cmd/kfctl/cmd/init.go)

```
Create a kubeflow application under <[path/]name>. The <[path/]name> argument can either be a full path
or a name where the kubeflow application will be initialized in $PWD/name if <name> is not a path or in the parent
directory is name is a path.

Usage:
  kfctl init <[path/]name> [flags]

Flags:
      --debug              debug debug default is false
  -h, --help               help for init
  -n, --namespace string   namespace where kubeflow will be deployed (default "kubeflow")
  -p, --platform string    one of 'gcp|minikube|docker-for-desktop|ack' (default "none")
      --project string     name of the gcp project if --platform gcp
  -r, --repo string        local github kubeflow repo
  -V, --verbose            verbose output default is false
  -v, --version string     desired version Kubeflow or latest tag if not provided by user  (default "v0.4.1")
```

### **generate**

(kubeflow/bootstrap/cmd/kfctl/cmd/generate.go)

```
Generate a kubeflow application where resources is one of 'platform | k8s | all'.

  platform: non kubernetes resources (eg --platform gcp)
  k8s: kubernetes resources
  all: both platform and k8s

The default is 'all' for any selected platform.

Usage:
  kfctl generate [all(=default)|k8s|platform] [flags]

Flags:
      --email string    email if '--platform gcp'
  -h, --help            help for generate
      --ipName string   ipName if '--platform gcp'
      --mount-local     mount-local if '--platform minikube || --platform docker-for-desktop'
  -V, --verbose         verbose output default is false
```

### **apply** 

(kubeflow/bootstrap/cmd/kfctl/cmd/apply.go)

```
Deploy a generated kubeflow application.

Usage:
  kfctl apply [all(=default)|k8s|platform] [flags]

Flags:
  -h, --help      help for apply
  -V, --verbose   verbose output default is false
```

### **delete** 

(kubeflow/bootstrap/cmd/kfctl/cmd/delete.go)

```
Delete a kubeflow application.

Usage:
  kfctl delete [all(=default)|k8s|platform] [flags]

Flags:
  -h, --help      help for delete
  -V, --verbose   verbose output default is false
```

---

## Extending kfctl

`kfctl` can be extended to work with new platforms without requiring recompilation.
<<<<<<< HEAD
An example is under bootstrap/cmd/plugins/foo/foo.go. A particular platform
=======
An example is under bootstrap/cmd/plugins/dockerfordesktop/dockerfordesktop.go. A particular platform
>>>>>>> 452c0df8
provides a shared library (.so) under the env var `PLUGINS_ENVIRONMENT`
that kfctl would load and execute. The shared library needs to define

```
func GetKfApp(options map[string]interface{}) kftypes.KfApp
```

where the return type implements the [KfApp Interface](#kfapp-interface).

In this sample, running

```
kfctl init ~/dockerfordesktop --platform dockerfordesktop
```

<<<<<<< HEAD
will result in kfctl loading $PLUGINS_ENVIRONMENT/foo.so and calling its methods that
=======
will result in kfctl loading $PLUGINS_ENVIRONMENT/dockerfordesktop.so and calling its methods that
>>>>>>> 452c0df8
implement the KfApp Interface.

### Building the sample plugin

```
make build-dockerfordesktop-plugin
```

## Testing

<<<<<<< HEAD
### Testing init for all platforms 
=======
### Testing init for all platforms including the `dockerfordesktop` platform plugin
>>>>>>> 452c0df8

```
make test-known-platforms-init
```

<<<<<<< HEAD
### Testing generate for all platforms 
=======
### Testing generate for all platforms including the `dockerfordesktop` platform plugin
>>>>>>> 452c0df8

```
make test-known-platforms-generate
```

## Debugging

In order to debug in goland, the plugin code must be disabled. 
See https://github.com/golang/go/issues/23733. 
This is expected to be resolved with golang 1.12.X
To disable the plugin code (which will cause dockerfordesktop.go to be linked statically in kfctl) 
and allow debugging in goland run:

```
make static
```

otherwise run 

```
make plugins
```

Note: the default is `make static`. Do not checkin code after doing `make plugins`.

Note: static and plugins make targets result in 2 files being changed: 
- pkg/apis/apps/group.go
- cmd/kfctl/cmd/root.go

These files have comments that are toggled (effectively a golang macro hack).
This will go away when the fix noted above is available and we've moved to 
this version of go.


## KfApp Types used in app.yaml

### ksonnet related types (originally under bootstrap/cmd/bootstrap, moved to pkg/apis/apps/ksonnet/v1alpha1)

```golang
type Ksonnet struct {
	metav1.TypeMeta   `json:",inline"`
	metav1.ObjectMeta `json:"metadata,omitempty"`

	Spec   KsonnetSpec `json:"spec,omitempty"`
	Status KsonnetStatus `json:"status,omitempty"`
}

type NameValue struct {
	Name  string `json:"name,omitempty"`
	Value string `json:"value,omitempty"`
}

// KsonnetSpec defines the desired state of Ksonnet
type KsonnetSpec struct {
	Platform   string                 `json:"platform,omitempty"`
	Version    string                 `json:"version,omitempty"`
	Repo       string                 `json:"repo,omitempty"`
	Components []string               `json:"components,omitempty"`
	Packages   []string               `json:"packages,omitempty"`
	Parameters map[string][]NameValue `json:"parameters,omitempty"`
}
```

#### app.yaml example for --platform none

```
apiVersion: ksonnet.apps.kubeflow.org/v1alpha1
kind: Ksonnet
metadata:
  creationTimestamp: null
  name: ks-app
  namespace: kubeflow
spec:
  platform: none
  repo: /Users/kdkasrav/go/src/github.com/kubeflow/kubeflow/kubeflow
  version: v0.4.1
status: {}
```

## gcp-click-to-deploy (no changes)

Ksonnet types have been moved to `github.com/kubeflow/kubeflow/bootstrap/pkg/apis/apps/ksonnet/v1alpha1`
<|MERGE_RESOLUTION|>--- conflicted
+++ resolved
@@ -25,11 +25,7 @@
 ```sh
 bootstrap/cmd/kfctl
 bootstrap/cmd/kfctl/cmd
-<<<<<<< HEAD
-bootstrap/cmd/plugins/foo
-=======
 bootstrap/cmd/plugins/dockerfordesktop
->>>>>>> 452c0df8
 bootstrap/pkg/apis/apps
 bootstrap/pkg/apis/apps/ksonnet/v1alpha1
 bootstrap/pkg/utils
@@ -73,17 +69,12 @@
   - bootstrap/pkg/client/ksonnet/ksonnet.go
 - platform: **minikube** 
   - bootstrap/pkg/client/minikube/minikube.go
-<<<<<<< HEAD
 - platform: **docker-for-desktop** 
   - bootstrap/pkg/client/dockerfordesktop/dockerfordesktop.go
 - platform: **gcp** 
   - bootstrap/pkg/client/gcp/gcp.go
 - platform: **ack** (in progress)
   - bootstrap/pkg/client/ack/ack.go
-=======
-- platform: **docker-for-desktop**
-  - bootstrap/pkg/client/dockerfordesktop/dockerfordesktop.go
->>>>>>> 452c0df8
 
 
 ## Usage
@@ -201,11 +192,7 @@
 ## Extending kfctl
 
 `kfctl` can be extended to work with new platforms without requiring recompilation.
-<<<<<<< HEAD
-An example is under bootstrap/cmd/plugins/foo/foo.go. A particular platform
-=======
 An example is under bootstrap/cmd/plugins/dockerfordesktop/dockerfordesktop.go. A particular platform
->>>>>>> 452c0df8
 provides a shared library (.so) under the env var `PLUGINS_ENVIRONMENT`
 that kfctl would load and execute. The shared library needs to define
 
@@ -221,11 +208,7 @@
 kfctl init ~/dockerfordesktop --platform dockerfordesktop
 ```
 
-<<<<<<< HEAD
-will result in kfctl loading $PLUGINS_ENVIRONMENT/foo.so and calling its methods that
-=======
 will result in kfctl loading $PLUGINS_ENVIRONMENT/dockerfordesktop.so and calling its methods that
->>>>>>> 452c0df8
 implement the KfApp Interface.
 
 ### Building the sample plugin
@@ -236,21 +219,13 @@
 
 ## Testing
 
-<<<<<<< HEAD
-### Testing init for all platforms 
-=======
 ### Testing init for all platforms including the `dockerfordesktop` platform plugin
->>>>>>> 452c0df8
 
 ```
 make test-known-platforms-init
 ```
 
-<<<<<<< HEAD
-### Testing generate for all platforms 
-=======
 ### Testing generate for all platforms including the `dockerfordesktop` platform plugin
->>>>>>> 452c0df8
 
 ```
 make test-known-platforms-generate
